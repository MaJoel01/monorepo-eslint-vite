import { useAtom } from "jotai";
import { isSyncingAtom, lixAtom, withPollingAtom } from "../state.ts";
import { useEffect, useState } from "react";
import {
	SlButton,
	SlDropdown,
	SlIcon,
	SlMenu,
	SlMenuItem,
} from "@shoelace-style/shoelace/dist/react";
import { Lix } from "@lix-js/sdk";
import { saveLixToOpfs } from "../helper/saveLixToOpfs.ts";
<<<<<<< HEAD
import { posthog } from "posthog-js";
=======
import { openLixInMemory } from "@lix-js/sdk";
import { plugin as csvPlugin } from "@lix-js/plugin-csv";
import { useNavigate } from "react-router-dom";
>>>>>>> 255ed517

export default function RootLayout(props: { children: JSX.Element }) {
	const [, setPolling] = useAtom(withPollingAtom);
	const [lix] = useAtom(lixAtom);
	const [isSyncing] = useAtom(isSyncingAtom);
	const navigate = useNavigate();

	useEffect(() => {
		const interval = setInterval(() => {
			setPolling(Date.now());
		}, 1000);
		return () => clearInterval(interval);
	}, []);

<<<<<<< HEAD
	useEffect(() => {
		if (import.meta.env.PUBLIC_LIX_POSTHOG_TOKEN) {
			posthog.init(import.meta.env.PUBLIC_LIX_POSTHOG_TOKEN, {
			api_host: "https://eu.i.posthog.com",
			capture_performance: false,
			autocapture: {
				capture_copied_text: true,
			},
		})
		posthog.capture("$pageview")
		} else {
			console.info("No posthog token found")
		}
		return () => posthog.reset()
	}, [])

	const handleFileSelect = async (
=======
	const handleOpenLixFile = async (
>>>>>>> 255ed517
		event: React.ChangeEvent<HTMLInputElement>
	) => {
		const file = event.target.files?.[0];
		if (file) {
			const fileContent = await file.arrayBuffer();
			const opfsRoot = await navigator.storage.getDirectory();
			const lix = await openLixInMemory({
				blob: new Blob([fileContent]),
				providePlugins: [csvPlugin],
			});
			const lixId = await lix.db
				.selectFrom("key_value")
				.where("key", "=", "lix_id")
				.select("value")
				.executeTakeFirstOrThrow();

			const opfsFile = await opfsRoot.getFileHandle(`${lixId.value}.lix`, {
				create: true,
			});
			const writable = await opfsFile.createWritable();
			await writable.write(fileContent);
			await writable.close();
			navigate("?l=" + lixId.value);
		}
	};

	return (
		<>
			{/* Header with socials */}
			<div className="w-full border-b border-zinc-200 bg-white flex items-center justify-between px-4 min-h-[54px] gap-2">
				<div className="flex gap-2 items-center">
					<div className="flex gap-2 items-center">
						<a href="/">
							<img src="/lix.svg" alt="logo" className="w-8 h-8" />
						</a>
						<h1 className="font-medium">CSV Demo</h1>
					</div>

					<SlDropdown>
						<SlButton slot="trigger" caret size="small">
							Options
						</SlButton>
						<SlMenu>
							<SlMenuItem
								onClick={() => document.getElementById("file-input")?.click()}
							>
								<SlIcon
									name="file-earmark"
									slot="prefix"
									className="mr-2"
								></SlIcon>
								Open
								<input
									id="file-input"
									type="file"
									style={{ display: "none" }}
									onChange={handleOpenLixFile}
								></input>
							</SlMenuItem>
							<SlMenuItem onClick={() => handleExportLixFile(lix)}>
								<SlIcon
									name="file-arrow-down"
									slot="prefix"
									className="mr-2"
								></SlIcon>
								Export
							</SlMenuItem>
							<SlMenuItem
								onClick={async () => {
									try {
										const root = await navigator.storage.getDirectory();
										// @ts-expect-error - TS doesn't know about values() yet
										for await (const entry of root.values()) {
											if (entry.kind === "file") {
												await root.removeEntry(entry.name);
											}
										}
										navigate("/");
										console.log("All files deleted from OPFS.");
									} catch (error) {
										console.error("Error deleting files from OPFS:", error);
									}
								}}
							>
								<SlIcon
									name="arrow-counterclockwise"
									slot="prefix"
									className="mr-2"
								></SlIcon>
								Reset OPFS
							</SlMenuItem>
						</SlMenu>
					</SlDropdown>
					{isSyncing && <SyncStatus lix={lix}></SyncStatus>}
					<SyncAndShare />
				</div>
				<div className="flex gap-3 items-center">
					<a href="https://github.com/opral/monorepo" target="_blank">
						<img src="/github-icon.svg" alt="logo" className="w-5 h-5" />
					</a>
					<a href="https://discord.gg/gdMPPWy57R" target="_blank">
						<img
							src="/discord-icon.svg"
							alt="logo"
							className="w-6 h-6 filter grayscale"
						/>
					</a>
					<a href="https://x.com/lixCCS" target="_blank">
						<img src="/x-icon.svg" alt="logo" className="w-5 h-5" />
					</a>
				</div>
			</div>
			{props.children}
		</>
	);
}

const handleExportLixFile = async (lix: Lix) => {
	const lixId = await lix.db
		.selectFrom("key_value")
		.where("key", "=", "lix_id")
		.select("value")
		.executeTakeFirstOrThrow();

	const blob = await lix.toBlob();
	const a = document.createElement("a");
	a.href = URL.createObjectURL(blob);
	a.download = `${lixId.value}.lix`;
	document.body.appendChild(a);
	a.click();
	document.body.removeChild(a);
};

function SyncAndShare() {
	return <SyncButton></SyncButton>;
}

function SyncButton() {
	const [isSyncing] = useAtom(isSyncingAtom);
	const [lix] = useAtom(lixAtom);

	if (!isSyncing) {
		return (
			<SlButton
				variant="success"
				size="small"
				className=""
				onClick={async () => {
					const response = await fetch(
						new Request(import.meta.env.PROD
							? "https://lix.host/lsa/new-v1"
							: "http://localhost:3000/lsa/new-v1", {
							method: "POST",
							body: await lix.toBlob(),
						})
					);

					// if it's a 409, then the lix already exists on the server
					// and will start to sync
					if (response.ok === false && response.status !== 409) {
						throw new Error(`Failed to send lix to server: ${response.status}`);
					}

					await lix.db
						.updateTable("key_value")
						.set({
							value: "true",
						})
						.where("key", "=", "#lix_sync")
						.execute();

					await saveLixToOpfs({ lix });
				}}
			>
				Sync
			</SlButton>
		);
	}
}

function SyncStatus(props: { lix: Lix }) {
	const [isHovered, setIsHovered] = useState(false);

	return (
		<div
			className="flex gap-3 items-center hover:cursor-pointer"
			onClick={() => {
				props.lix.db
					.updateTable("key_value")
					.where("key", "=", "#lix_sync")
					.set({ value: "false" })
					.execute();
			}}
			onMouseEnter={() => setIsHovered(true)}
			onMouseLeave={() => setIsHovered(false)}
		>
			<div
				className={`w-3 h-3 rounded-4xl ${isHovered ? "bg-red-700" : "bg-green-700"}`}
			></div>
			<p className="">{isHovered ? "Stop syncing" : "Syncing"}</p>
		</div>
	);
}<|MERGE_RESOLUTION|>--- conflicted
+++ resolved
@@ -10,13 +10,10 @@
 } from "@shoelace-style/shoelace/dist/react";
 import { Lix } from "@lix-js/sdk";
 import { saveLixToOpfs } from "../helper/saveLixToOpfs.ts";
-<<<<<<< HEAD
-import { posthog } from "posthog-js";
-=======
 import { openLixInMemory } from "@lix-js/sdk";
 import { plugin as csvPlugin } from "@lix-js/plugin-csv";
 import { useNavigate } from "react-router-dom";
->>>>>>> 255ed517
+import { posthog } from "posthog-js";
 
 export default function RootLayout(props: { children: JSX.Element }) {
 	const [, setPolling] = useAtom(withPollingAtom);
@@ -31,27 +28,39 @@
 		return () => clearInterval(interval);
 	}, []);
 
-<<<<<<< HEAD
 	useEffect(() => {
 		if (import.meta.env.PUBLIC_LIX_POSTHOG_TOKEN) {
 			posthog.init(import.meta.env.PUBLIC_LIX_POSTHOG_TOKEN, {
-			api_host: "https://eu.i.posthog.com",
-			capture_performance: false,
-			autocapture: {
-				capture_copied_text: true,
-			},
-		})
-		posthog.capture("$pageview")
+				api_host: "https://eu.i.posthog.com",
+				capture_performance: false,
+				autocapture: {
+					capture_copied_text: true,
+				},
+			})
+			posthog.capture("$pageview")
 		} else {
 			console.info("No posthog token found")
 		}
 		return () => posthog.reset()
 	}, [])
 
-	const handleFileSelect = async (
-=======
+	useEffect(() => {
+		if (import.meta.env.PUBLIC_LIX_POSTHOG_TOKEN) {
+			posthog.init(import.meta.env.PUBLIC_LIX_POSTHOG_TOKEN, {
+				api_host: "https://eu.i.posthog.com",
+				capture_performance: false,
+				autocapture: {
+					capture_copied_text: true,
+				},
+			})
+			posthog.capture("$pageview")
+		} else {
+			console.info("No posthog token found")
+		}
+		return () => posthog.reset()
+	}, [])
+
 	const handleOpenLixFile = async (
->>>>>>> 255ed517
 		event: React.ChangeEvent<HTMLInputElement>
 	) => {
 		const file = event.target.files?.[0];
@@ -145,7 +154,9 @@
 							</SlMenuItem>
 						</SlMenu>
 					</SlDropdown>
-					{isSyncing && <SyncStatus lix={lix}></SyncStatus>}
+					{isSyncing && (
+						<SyncStatus lix={lix}></SyncStatus>
+					)}
 					<SyncAndShare />
 				</div>
 				<div className="flex gap-3 items-center">
