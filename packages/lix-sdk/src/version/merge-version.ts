import { createChangeConflict } from "../change-conflict/create-change-conflict.js";
import { detectChangeConflicts } from "../change-conflict/detect-change-conflicts.js";
import type { Version } from "../database/schema.js";
import type { Lix } from "../lix/open-lix.js";
import { versionChangeInSymmetricDifference } from "../query-filter/version-change-in-symmetric-difference.js";

export async function mergeVersion(args: {
	lix: Lix;
	sourceVersion: Version;
	targetVersion: Version;
}): Promise<void> {
	const executeInTransaction = async (trx: Lix["db"]) => {
		const symmetricDifference = await trx
			.selectFrom("change")
<<<<<<< HEAD
			.innerJoin(
				"change_set_element",
				"change.id",
				"change_set_element.change_id"
			)
			.where(
				changeSetElementInSymmetricDifference(sourceChangeSet, targetChangeSet)
=======
			.innerJoin("version_change", "change.id", "version_change.change_id")
			.where(
				versionChangeInSymmetricDifference(
					args.sourceVersion,
					args.targetVersion,
				),
>>>>>>> 2ebdf432
			)
			.selectAll("change")
			.execute();

		const detectedConflicts = await detectChangeConflicts({
			lix: { ...args.lix, db: trx },
			changes: symmetricDifference,
		});

		for (const change of symmetricDifference) {
			const hasConflict = detectedConflicts.find((conflict) =>
				conflict.conflictingChangeIds.has(change.id)
			);

			const existingTargetChange = await trx
				.selectFrom("change")
				.innerJoin("version_change", "change.id", "version_change.change_id")
				.where("version_change.version_id", "=", args.targetVersion.id)
				.where("file_id", "=", change.file_id)
				.where("entity_id", "=", change.entity_id)
				.where("schema_key", "=", change.schema_key)
				.select("id")
				.executeTakeFirst();

			// shouldn't update the pointer if there is a conflict
			// and the change pointer already exists
			if (hasConflict && existingTargetChange) {
				continue;
			}

			if (existingTargetChange) {
				// update the existing change pointer
				await trx
					.updateTable("version_change")
					.set({
						change_id: change.id,
					})
					.where("change_id", "=", existingTargetChange.id)
					.where("version_id", "=", args.targetVersion.id)
					.execute();
			} else {
				// insert the new change pointer
				await trx
					.insertInto("version_change")
					.values({
						version_id: args.targetVersion.id,
						change_id: change.id,
					})
					.execute();
			}
		}

		// insert the detected conflicts
		// (ignore if the conflict already exists)
		for (const detectedConflict of detectedConflicts) {
			await createChangeConflict({
				lix: { ...args.lix, db: trx },
				version: args.targetVersion,
				key: detectedConflict.key,
				conflictingChangeIds: detectedConflict.conflictingChangeIds,
			});
		}
	};

	if (args.lix.db.isTransaction) {
		return executeInTransaction(args.lix.db);
	} else {
		return args.lix.db.transaction().execute(executeInTransaction);
	}
}<|MERGE_RESOLUTION|>--- conflicted
+++ resolved
@@ -12,22 +12,12 @@
 	const executeInTransaction = async (trx: Lix["db"]) => {
 		const symmetricDifference = await trx
 			.selectFrom("change")
-<<<<<<< HEAD
-			.innerJoin(
-				"change_set_element",
-				"change.id",
-				"change_set_element.change_id"
-			)
-			.where(
-				changeSetElementInSymmetricDifference(sourceChangeSet, targetChangeSet)
-=======
 			.innerJoin("version_change", "change.id", "version_change.change_id")
 			.where(
 				versionChangeInSymmetricDifference(
 					args.sourceVersion,
 					args.targetVersion,
 				),
->>>>>>> 2ebdf432
 			)
 			.selectAll("change")
 			.execute();
