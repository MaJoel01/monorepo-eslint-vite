--- conflicted
+++ resolved
@@ -70,7 +70,6 @@
 			.select("plugin_key")
 			.executeTakeFirst();
 
-<<<<<<< HEAD
 		if (change?.plugin_key === "lix_own_entity") {
 			return;
 		}
@@ -89,25 +88,6 @@
 			console.error(tableName, change);
 			throw new Error("At least one author is required");
 		}
-=======
-export const changeControlledTableIds: Partial<{
-	[K in keyof LixDatabaseSchema]: TableColumns<LixDatabaseSchema[K]>;
-}> = {
-	account: ["id"],
-	comment: ["id"],
-	change_set: ["id"],
-	change_author: ["change_id", "account_id"],
-	change_set_element: ["change_set_id", "change_id"],
-	change_set_label: ["label_id", "change_set_id"],
-	change_set_label_author: ["label_id", "change_set_id", "account_id"],
-	discussion: ["id"],
-	file: ["id"],
-	key_value: ["key"],
-	version: ["id"],
-};
-
-type TableColumns<T> = T extends Record<string, any> ? (keyof T)[] : never;
->>>>>>> ba609893
 
 		let snapshotContent: Snapshot["content"] | null;
 
