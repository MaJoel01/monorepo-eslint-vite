import type { Generated, Insertable, Selectable, Updateable } from "kysely";
import type { SqliteWasmDatabase } from "sqlite-wasm-kysely";
import { validateStateMutation } from "./validate-state-mutation.js";
import type { LixInternalDatabaseSchema } from "../database/schema.js";
import type { Kysely } from "kysely";
import { handleStateMutation } from "./handle-state-mutation.js";
import { createLixOwnLogSync } from "../log/create-lix-own-log.js";

export function applyStateDatabaseSchema(
	sqlite: SqliteWasmDatabase,
	db: Kysely<LixInternalDatabaseSchema>
): SqliteWasmDatabase {
	sqlite.createFunction({
		name: "validate_snapshot_content",
		deterministic: true,
		arity: 5,
		// @ts-expect-error - type mismatch
		xFunc: (_ctxPtr: number, ...args: any[]) => {
			return validateStateMutation({
				lix: { sqlite, db: db as any },
				schema: args[0] ? JSON.parse(args[0]) : null,
				snapshot_content: JSON.parse(args[1]),
				operation: args[2] || undefined,
				entity_id: args[3] || undefined,
				version_id: args[4],
			});
		},
	});

	// Create virtual table using the proper SQLite WASM API (following vtab-experiment pattern)
	const capi = sqlite.sqlite3.capi;
	const module = new capi.sqlite3_module();

	// Store cursor state
	const cursorStates = new Map();

	// Cache initialization state to avoid repeated table existence checks
	let loggingInitialized: boolean | null = null;

	const canLog = () => {
		if (loggingInitialized === null) {
			try {
				const tableExists = sqlite.exec({
					sql: "SELECT 1 FROM sqlite_master WHERE type='table' AND name='key_value'",
					returnValue: "resultRows",
				});
				loggingInitialized = tableExists && tableExists.length > 0;
			} catch {
				loggingInitialized = false;
			}
		}
		return loggingInitialized;
	};

	const create_temp_change_table_sql = `
  -- add a table we use within the transaction
  CREATE TEMP TABLE IF NOT EXISTS internal_change_in_transaction (
    id TEXT PRIMARY KEY DEFAULT (uuid_v7()),
    entity_id TEXT NOT NULL,
    schema_key TEXT NOT NULL,
    schema_version TEXT NOT NULL,
    file_id TEXT NOT NULL,
    plugin_key TEXT NOT NULL,
    snapshot_content BLOB,
    created_at TEXT DEFAULT (strftime('%Y-%m-%dT%H:%M:%fZ', 'now')) NOT NULL CHECK (created_at LIKE '%Z'),
	--- NOTE schena_key must be unique per entity_id and file_id
	-- TODO add version column to avoid conflicts within differetn versions
	UNIQUE(entity_id, file_id, schema_key)
  ) STRICT;

`;

	sqlite.exec(create_temp_change_table_sql);

	module.installMethods(
		{
			xCreate: (db: any, _pAux: any, _argc: number, _argv: any, pVTab: any) => {
				const sql = `CREATE TABLE x(
				entity_id TEXT,
				schema_key TEXT,
				file_id TEXT,
				version_id TEXT,
				plugin_key TEXT,
				snapshot_content TEXT,
				schema_version TEXT,
				created_at TEXT,
				updated_at TEXT,
				inherited_from_version_id TEXT
			)`;

				const result = capi.sqlite3_declare_vtab(db, sql);
				if (result !== capi.SQLITE_OK) {
					return result;
				}

				sqlite.sqlite3.vtab.xVtab.create(pVTab);
				return capi.SQLITE_OK;
			},

			xConnect: () => {
				return capi.SQLITE_OK;
			},

			xBegin: () => {
				// assert that we are not already in a transaction (the internal_change_in_transaction table is empty)
				if (
					sqlite.exec({
						sql: "SELECT * FROM internal_change_in_transaction",
						returnValue: "resultRows",
					}).length > 0
				) {
					const errorMessage = "Transaction already in progress";
					if (canLog()) {
						createLixOwnLogSync({
							lix: { sqlite, db: db as any },
							key: "lix_state_xbegin_error",
							level: "error",
							message: `xBegin error: ${errorMessage}`,
						});
					}
					throw new Error(errorMessage);
				}
			},

			xCommit: () => {
				// Insert each row from internal_change_in_transaction into internal_snapshot and internal_change,
				// using the same id for snapshot_id in internal_change as in internal_snapshot.
				const rows = sqlite.exec({
					sql: "SELECT id, entity_id, schema_key, schema_version, file_id, plugin_key, snapshot_content, created_at FROM internal_change_in_transaction",
					returnValue: "resultRows",
				});

				for (const row of rows) {
					const [
						id,
						entity_id,
						schema_key,
						schema_version,
						file_id,
						plugin_key,
						snapshot_content,
						created_at,
					] = row;

					let snapshot_id = "no-content";

					if (snapshot_content) {
						// Insert into internal_snapshot
						const result = sqlite.exec({
							sql: `INSERT OR IGNORE INTO internal_snapshot (content) VALUES (?) RETURNING id`,
							bind: [snapshot_content],
							returnValue: "resultRows",
						});
						// Get the 'id' column of the newly created row
						if (result && result.length > 0) {
							snapshot_id = result[0]![0] as string; // assuming 'id' is the first column
						}
					}

					// Insert into internal_change
					sqlite.exec({
						sql: `INSERT OR IGNORE INTO internal_change (id, entity_id, schema_key, schema_version, file_id, plugin_key, snapshot_id, created_at)
							   VALUES (?, ?, ?, ?, ?, ?, ?, ?)`,
						bind: [
							id,
							entity_id,
							schema_key,
							schema_version,
							file_id,
							plugin_key,
							snapshot_id,
							created_at,
						],
					});
				}

				sqlite.exec({
					sql: "DELETE FROM internal_change_in_transaction",
					returnValue: "resultRows",
				});

				return capi.SQLITE_OK;
			},

			xRollback: () => {
				sqlite.exec({
					sql: "DELETE FROM internal_change_in_transaction",
					returnValue: "resultRows",
				});
			},

			xBestIndex: () => {
				return capi.SQLITE_OK;
			},

			xDisconnect: () => {
				return capi.SQLITE_OK;
			},

			xDestroy: () => {
				return capi.SQLITE_OK;
			},

			xOpen: (_pVTab: any, pCursor: any) => {
				const cursor = sqlite.sqlite3.vtab.xCursor.create(pCursor);
				cursorStates.set(cursor.pointer, {
					results: [],
					rowIndex: 0,
				});
				return capi.SQLITE_OK;
			},

			xClose: (pCursor: any) => {
				cursorStates.delete(pCursor);
				return capi.SQLITE_OK;
			},

			xFilter: (pCursor: any) => {
				const cursorState = cursorStates.get(pCursor);

				// Try cache first - include inherited entities via union
				const cacheResults = sqlite.exec({
					sql: `
						-- Direct entities from cache
						SELECT entity_id, schema_key, file_id, version_id, plugin_key, 
							   snapshot_content, schema_version, created_at, updated_at,
							   inherited_from_version_id
						FROM internal_state_cache
							WHERE inheritance_delete_marker = 0  -- Hide copy-on-write deletions						
						UNION ALL
						
						-- Inherited entities: child versions see parent entities they don't override
						SELECT isc.entity_id, isc.schema_key, isc.file_id, 
							   vi.version_id, -- Return child version_id
							   isc.plugin_key, isc.snapshot_content, isc.schema_version, 
							   isc.created_at, isc.updated_at,
							   vi.parent_version_id as inherited_from_version_id
						FROM (
							-- Get version inheritance relationships from cache
							SELECT 
								json_extract(isc_v.snapshot_content, '$.id') AS version_id,
								json_extract(isc_v.snapshot_content, '$.inherits_from_version_id') AS parent_version_id
							FROM internal_state_cache isc_v
							WHERE isc_v.schema_key = 'lix_version'
						) vi
						JOIN internal_state_cache isc ON isc.version_id = vi.parent_version_id
						WHERE vi.parent_version_id IS NOT NULL
						-- Only inherit entities that exist (not deleted) in parent
						AND isc.inheritance_delete_marker = 0
						-- Don't inherit if child already has this entity (including deletion markers)
						AND NOT EXISTS (
							SELECT 1 FROM internal_state_cache child_isc
							WHERE child_isc.version_id = vi.version_id
							  AND child_isc.entity_id = isc.entity_id
							  AND child_isc.schema_key = isc.schema_key
							  AND child_isc.file_id = isc.file_id
						)
					`,
					returnValue: "resultRows",
				});

				cursorState.results = cacheResults || [];
				cursorState.rowIndex = 0;

				// Cache miss - populate cache with actual recursive state query
				if (cursorState.results.length === 0) {
					if (canLog()) {
						createLixOwnLogSync({
							lix: { sqlite, db: db as any },
							key: "lix_state_cache_miss",
							level: "debug",
							message: `Cache miss detected - materializing state from CTE`,
						});
					}

					// Run the expensive recursive CTE to materialize state
					// Include deletions when populating cache so inheritance blocking works
					const stateResults = selectStateViaCTE(sqlite, {}, true);

					// Populate cache with materialized state results
					if (stateResults && stateResults.length > 0) {
						let cachePopulated = false;
						for (const row of stateResults) {
							// CTE returns rows as arrays, so access by index
							const entity_id = Array.isArray(row) ? row[0] : row.entity_id;
							const schema_key = Array.isArray(row) ? row[1] : row.schema_key;
							const file_id = Array.isArray(row) ? row[2] : row.file_id;
							const plugin_key = Array.isArray(row) ? row[3] : row.plugin_key;
							const snapshot_content = Array.isArray(row)
								? row[4]
								: row.snapshot_content;
							const schema_version = Array.isArray(row)
								? row[5]
								: row.schema_version;
							const version_id = Array.isArray(row) ? row[6] : row.version_id;
							const created_at = Array.isArray(row) ? row[7] : row.created_at;
							const updated_at = Array.isArray(row) ? row[8] : row.updated_at;
							const inherited_from_version_id = Array.isArray(row)
								? row[9]
								: row.inherited_from_version_id;

							// Skip rows with null entity_id (no actual state data found)
							if (!entity_id) {
								continue;
							}

							const isDeletion = snapshot_content === null;

							sqlite.exec({
								sql: `INSERT OR REPLACE INTO internal_state_cache 
									  (entity_id, schema_key, file_id, version_id, plugin_key, snapshot_content, schema_version, created_at, updated_at, inherited_from_version_id, inheritance_delete_marker)
									  VALUES (?, ?, ?, ?, ?, ?, ?, ?, ?, ?, ?)`,
								bind: [
									entity_id,
									schema_key,
									file_id,
									version_id,
									plugin_key,
									isDeletion
										? null
										: typeof snapshot_content === "string"
											? snapshot_content
											: JSON.stringify(snapshot_content),
									schema_version,
									created_at,
									updated_at,
									inherited_from_version_id === null ||
									inherited_from_version_id === undefined
										? null
										: inherited_from_version_id,
									isDeletion ? 1 : 0,
								],
							});
							cachePopulated = true;
						}
						if (cachePopulated && canLog()) {
							createLixOwnLogSync({
								lix: { sqlite, db: db as any },
								key: "lix_state_cache_populated",
								level: "debug",
								message: `Cache populated with ${stateResults?.length || 0} rows from CTE`,
							});
						}
					}

					// Re-query cache after population

					// Re-query after population with inheritance logic
					const newResults = sqlite.exec({
						sql: `
							-- Direct entities from cache
							SELECT entity_id, schema_key, file_id, version_id, plugin_key, 
								   snapshot_content, schema_version, created_at, updated_at,
								   inherited_from_version_id
							FROM internal_state_cache
								WHERE inheritance_delete_marker = 0  -- Hide copy-on-write deletions						
							UNION ALL
							
							-- Inherited entities: child versions see parent entities they don't override
							SELECT isc.entity_id, isc.schema_key, isc.file_id, 
								   vi.version_id, -- Return child version_id
								   isc.plugin_key, isc.snapshot_content, isc.schema_version, 
								   isc.created_at, isc.updated_at,
								   vi.parent_version_id as inherited_from_version_id
							FROM (
								-- Get version inheritance relationships from cache
								SELECT 
									json_extract(isc_v.snapshot_content, '$.id') AS version_id,
									json_extract(isc_v.snapshot_content, '$.inherits_from_version_id') AS parent_version_id
								FROM internal_state_cache isc_v
								WHERE isc_v.schema_key = 'lix_version'
							) vi
							JOIN internal_state_cache isc ON isc.version_id = vi.parent_version_id
							WHERE vi.parent_version_id IS NOT NULL
							-- Only inherit entities that exist (not deleted) in parent
							AND isc.inheritance_delete_marker = 0
							-- Don't inherit if child already has this entity (including deletion markers)
							AND NOT EXISTS (
								SELECT 1 FROM internal_state_cache child_isc
								WHERE child_isc.version_id = vi.version_id
								  AND child_isc.entity_id = isc.entity_id
								  AND child_isc.schema_key = isc.schema_key
								  AND child_isc.file_id = isc.file_id
							)
						`,
						returnValue: "resultRows",
					});
					cursorState.results = newResults || [];
				} else {
					if (canLog()) {
						createLixOwnLogSync({
							lix: { sqlite, db: db as any },
							key: "lix_state_cache_hit",
							level: "debug",
							message: `Cache hit - returning ${cursorState.results.length} cached rows`,
						});
					}
				}

				return capi.SQLITE_OK;
			},

			xNext: (pCursor: any) => {
				const cursorState = cursorStates.get(pCursor);
				cursorState.rowIndex++;
				return capi.SQLITE_OK;
			},

			xEof: (pCursor: any) => {
				const cursorState = cursorStates.get(pCursor);
				return cursorState.rowIndex >= cursorState.results.length ? 1 : 0;
			},

			xColumn: (pCursor: any, pContext: any, iCol: number) => {
				const cursorState = cursorStates.get(pCursor);
				const row = cursorState.results[cursorState.rowIndex];

				if (!row) {
					capi.sqlite3_result_null(pContext);
					return capi.SQLITE_OK;
				}

				// Handle array-style results from SQLite exec
				let value;
				if (Array.isArray(row)) {
					value = row[iCol];
				} else {
					const columnName = getColumnName(iCol);
					value = row[columnName];
				}

				// Handle special cases for null values that might be stored as strings
				if (
					value === "null" &&
					getColumnName(iCol) === "inherited_from_version_id"
				) {
					capi.sqlite3_result_null(pContext);
					return capi.SQLITE_OK;
				}

				if (value === null || value === undefined) {
					capi.sqlite3_result_null(pContext);
				} else if (typeof value === "object") {
					capi.sqlite3_result_js(pContext, JSON.stringify(value));
				} else {
					capi.sqlite3_result_js(pContext, value);
				}

				return capi.SQLITE_OK;
			},

			xRowid: (pCursor: any, pRowid: any) => {
				const cursorState = cursorStates.get(pCursor);
				sqlite.sqlite3.vtab.xRowid(pRowid, cursorState.rowIndex);
				return capi.SQLITE_OK;
			},

			xUpdate: (_pVTab: number, nArg: number, ppArgv: any) => {
				try {
					// Extract arguments using the proper SQLite WASM API
					const args = sqlite.sqlite3.capi.sqlite3_values_to_js(nArg, ppArgv);

					// DELETE operation: nArg = 1, args[0] = old rowid
					if (nArg === 1) {
						// For DELETE, we need the old row data to pass to handleStateMutation
						// We can't get this from the virtual table directly, so we'll need to
						// handle DELETE differently:
						// we query the row by rowid and pass it to handleStateMutation

						const rowToDelete = sqlite.exec({
							sql: "SELECT * FROM state WHERE rowid = ?",
							bind: [args[0]],
							returnValue: "resultRows",
						})[0]!;

						const entity_id = rowToDelete[0];
						const schema_key = rowToDelete[1];
						const file_id = rowToDelete[2];
						const version_id = rowToDelete[3];
						const plugin_key = rowToDelete[4];
						// const snapshot_content = rowToDelete[5];
						const schema_version = rowToDelete[6];

						// TODO do we need to validate the deletion operation - foreign keys, etc.?

						handleStateMutation(
							sqlite,
							db,
							String(entity_id),
							String(schema_key),
							String(file_id),
							String(plugin_key),
							null, // No snapshot content for DELETE
							String(version_id),
							String(schema_version)
						);

						return capi.SQLITE_OK;
					}

					// INSERT operation: nArg = N+2, args[0] = NULL, args[1] = new rowid
					// UPDATE operation: nArg = N+2, args[0] = old rowid, args[1] = new rowid
					const isInsert = args[0] === null || args[0] === undefined;
					const isUpdate = args[0] !== null && args[0] !== undefined;

					if (!isInsert && !isUpdate) {
						throw new Error("Invalid xUpdate operation");
					}

					// Extract column values (args[2] through args[N+1])
					// Column order: entity_id, schema_key, file_id, version_id, plugin_key,
					//               snapshot_content, schema_version, created_at, updated_at
					const entity_id = args[2];
					const schema_key = args[3];
					const file_id = args[4];
					const version_id = args[5];
					const plugin_key = args[6];
					const snapshot_content = args[7];
					const schema_version = args[8];

					// assert required fields
					if (!entity_id || !schema_key || !file_id || !plugin_key) {
						throw new Error("Missing required fields for state mutation");
					}

					if (!version_id) {
						throw new Error("version_id is required for state mutation");
					}

					// Ensure snapshot_content is a string
					const snapshotStr =
						typeof snapshot_content === "string"
							? snapshot_content
							: JSON.stringify(snapshot_content);

					// Call validation function (same logic as triggers)
					const storedSchemaResult = sqlite.exec({
						sql: "SELECT value FROM stored_schema WHERE key = ?",
						bind: [String(schema_key)],
						returnValue: "resultRows",
					});

					const storedSchema =
						storedSchemaResult && storedSchemaResult.length > 0
							? storedSchemaResult[0]![0]
							: null;

					validateStateMutation({
						lix: { sqlite, db: db as any },
						schema: storedSchema ? JSON.parse(storedSchema as string) : null,
						snapshot_content: JSON.parse(snapshotStr),
						operation: isInsert ? "insert" : "update",
						entity_id: String(entity_id),
						version_id: String(version_id),
					});

					// Call handleStateMutation (same logic as triggers)
					handleStateMutation(
						sqlite,
						db,
						String(entity_id),
						String(schema_key),
						String(file_id),
						String(plugin_key),
						snapshotStr,
						String(version_id),
						String(schema_version)
					);

					return capi.SQLITE_OK;
				} catch (error) {
					const errorMessage =
						error instanceof Error ? error.message : String(error);

					// Log error for debugging
					if (canLog()) {
						createLixOwnLogSync({
							lix: { sqlite, db: db as any },
							key: "lix_state_xupdate_error",
							level: "error",
							message: `xUpdate error: ${errorMessage}`,
						});
					}

					throw error; //new Error("test");

					// const vtab = sqlite.sqlite3.vtab.xVtab.get(_pVTab);

					// // Set proper error message on the virtual table
					// if (vtab) {
					// 	// Free any existing error message first
					// 	if (vtab.zErrMsg) {
					// 		capi.sqlite3_free(vtab.zErrMsg);
					// 	}
					// 	// Allocate new error message using sqlite3_malloc
					// 	const errorBytes = new TextEncoder().encode(errorMessage + "\0");
					// 	const errorPtr = capi.sqlite3_malloc(errorBytes.length);
					// 	if (errorPtr) {
					// 		sqlite.sqlite3.wasm.heap8u().set(errorBytes, errorPtr);
					// 		vtab.zErrMsg = errorPtr;
					// 	}
					// }

					// return capi.SQLITE_ERROR;
				}
			},
		},
		false
	);

	capi.sqlite3_create_module(sqlite.pointer!, "state_vtab", module, 0);

	// Create the virtual table as 'state' directly (no more _impl suffix or view layer)
	sqlite.exec(`CREATE VIRTUAL TABLE IF NOT EXISTS state USING state_vtab();`);

	// Create the cache table for performance optimization
	const sql = `
  CREATE TABLE IF NOT EXISTS internal_state_cache (
    entity_id TEXT NOT NULL,
    schema_key TEXT NOT NULL,
    file_id TEXT NOT NULL,
    version_id TEXT NOT NULL,
    plugin_key TEXT NOT NULL,
    snapshot_content TEXT, -- Allow NULL for deletions
    schema_version TEXT NOT NULL,
    created_at TEXT NOT NULL,
    updated_at TEXT NOT NULL,
    inherited_from_version_id TEXT,
    inheritance_delete_marker INTEGER DEFAULT 0, -- Flag for copy-on-write deletion markers
    PRIMARY KEY (entity_id, schema_key, file_id, version_id)
  );

<<<<<<< HEAD
  -- Create state view that selects from the virtual table
  CREATE VIEW IF NOT EXISTS state AS SELECT * FROM state_vtab_impl;

  CREATE TRIGGER IF NOT EXISTS state_insert
  INSTEAD OF INSERT ON state
  BEGIN
    SELECT validate_snapshot_content(
      (SELECT stored_schema.value FROM stored_schema WHERE stored_schema.key = NEW.schema_key),
      NEW.snapshot_content,
      'insert',
      NEW.entity_id,
      NEW.version_id
    );

    SELECT handle_state_mutation(
      NEW.entity_id,
      NEW.schema_key,
      NEW.file_id,
      NEW.plugin_key,
      json(NEW.snapshot_content),
      NEW.version_id,
      NEW.schema_version
    );
    
  END;

  CREATE TRIGGER IF NOT EXISTS state_update
  INSTEAD OF UPDATE ON state
  BEGIN
    SELECT validate_snapshot_content(
      (SELECT stored_schema.value FROM stored_schema WHERE stored_schema.key = NEW.schema_key),
      NEW.snapshot_content,
      'update',
      NEW.entity_id,
      NEW.version_id
    );

    SELECT handle_state_mutation(
      NEW.entity_id,
      NEW.schema_key,
      NEW.file_id,
      NEW.plugin_key,
      json(NEW.snapshot_content),
      NEW.version_id,
      NEW.schema_version
    );
    
  END;

  CREATE TRIGGER IF NOT EXISTS state_delete
  INSTEAD OF DELETE ON state
  BEGIN
    SELECT validate_snapshot_content(
      (SELECT stored_schema.value FROM stored_schema WHERE stored_schema.key = OLD.schema_key),
      OLD.snapshot_content,
      'delete',
      OLD.entity_id,
      OLD.version_id
    );

    SELECT handle_state_mutation(
      OLD.entity_id,
      OLD.schema_key,
      OLD.file_id,
      OLD.plugin_key,
      null,
      OLD.version_id,
      OLD.schema_version
    );
    
  END;
=======

>>>>>>> 909adbc3
`;

	return sqlite.exec(sql);
}

// Helper functions for the virtual table

function getColumnName(columnIndex: number): string {
	const columns = [
		"entity_id",
		"schema_key",
		"file_id",
		"version_id",
		"plugin_key",
		"snapshot_content",
		"schema_version",
		"created_at",
		"updated_at",
		"inherited_from_version_id",
	];
	return columns[columnIndex] || "unknown";
}

function selectStateViaCTE(
	sqlite: SqliteWasmDatabase,
	filters: Record<string, string>,
	includeDeletions: boolean = false
): any[] {
	let sql = `
		WITH
			all_changes_with_snapshots AS (
				SELECT ic.id, ic.entity_id, ic.schema_key, ic.file_id, ic.plugin_key,
					   ic.schema_version, 
					   CASE 
					     WHEN ic.snapshot_id = 'no-content' THEN NULL
					     ELSE json(s.content)
					   END AS snapshot_content 
				FROM internal_change ic
				LEFT JOIN internal_snapshot s ON ic.snapshot_id = s.id
			),
			root_cs_of_all_versions AS (
				SELECT json_extract(v.snapshot_content, '$.change_set_id') AS version_change_set_id, 
					   v.entity_id AS version_id
				FROM all_changes_with_snapshots v
				WHERE v.schema_key = 'lix_version'
			),
			reachable_cs_from_roots(id, version_id) AS (
				SELECT version_change_set_id, version_id FROM root_cs_of_all_versions
				UNION
				SELECT json_extract(e.snapshot_content, '$.parent_id'), r.version_id
				FROM all_changes_with_snapshots e 
				JOIN reachable_cs_from_roots r ON json_extract(e.snapshot_content, '$.child_id') = r.id
				WHERE e.schema_key = 'lix_change_set_edge'
			),
			cse_in_reachable_cs AS (
				SELECT json_extract(ias.snapshot_content, '$.entity_id') AS target_entity_id,
					   json_extract(ias.snapshot_content, '$.file_id') AS target_file_id,
					   json_extract(ias.snapshot_content, '$.schema_key') AS target_schema_key, 
					   json_extract(ias.snapshot_content, '$.change_id') AS target_change_id,
					   json_extract(ias.snapshot_content, '$.change_set_id') AS cse_origin_change_set_id,
					   rcs.version_id
				FROM all_changes_with_snapshots ias
				JOIN reachable_cs_from_roots rcs ON json_extract(ias.snapshot_content, '$.change_set_id') = rcs.id
				WHERE ias.schema_key = 'lix_change_set_element'
			),
			leaf_target_snapshots AS (
				SELECT target_change.entity_id, target_change.schema_key, target_change.file_id,
					   target_change.plugin_key, target_change.snapshot_content AS snapshot_content,
					   target_change.schema_version, r.version_id
				FROM cse_in_reachable_cs r 
				INNER JOIN all_changes_with_snapshots target_change ON r.target_change_id = target_change.id
				WHERE NOT EXISTS (
					WITH RECURSIVE descendants_of_current_cs(id) AS ( 
						SELECT r.cse_origin_change_set_id 
						UNION
						SELECT json_extract(edge.snapshot_content, '$.child_id')
						FROM all_changes_with_snapshots edge
						JOIN descendants_of_current_cs d ON json_extract(edge.snapshot_content, '$.parent_id') = d.id
						WHERE edge.schema_key = 'lix_change_set_edge'
						  AND json_extract(edge.snapshot_content, '$.child_id') IN (
						  	SELECT id FROM reachable_cs_from_roots WHERE version_id = r.version_id
						  )
					)
					SELECT 1 FROM cse_in_reachable_cs newer_r 
					WHERE newer_r.target_entity_id = r.target_entity_id 
					  AND newer_r.target_file_id = r.target_file_id       
					  AND newer_r.target_schema_key = r.target_schema_key 
					  AND newer_r.version_id = r.version_id
					  AND (newer_r.cse_origin_change_set_id != r.cse_origin_change_set_id OR newer_r.target_change_id != r.target_change_id) 
					  AND newer_r.cse_origin_change_set_id IN descendants_of_current_cs
				)
			),
			-- Get version inheritance relationships
			version_inheritance AS (
				SELECT DISTINCT
					v.entity_id AS version_id,
					json_extract(v.snapshot_content, '$.inherits_from_version_id') AS parent_version_id
				FROM all_changes_with_snapshots v
				WHERE v.schema_key = 'lix_version'
			),
			-- Combine direct entities with inherited entities
			all_entities AS (
				-- Direct entities from leaf_target_snapshots
				SELECT 
					entity_id, schema_key, file_id, plugin_key, snapshot_content, schema_version,
					version_id, version_id as visible_in_version, NULL as inherited_from_version_id
				FROM leaf_target_snapshots
				
				UNION ALL
				
				-- Inherited entities from parent versions
				SELECT 
					ls.entity_id, ls.schema_key, ls.file_id, ls.plugin_key, ls.snapshot_content, ls.schema_version,
					vi.version_id, -- Use child version_id for testing
					vi.version_id as visible_in_version, -- Make visible in child version
					vi.parent_version_id as inherited_from_version_id
				FROM version_inheritance vi
				JOIN leaf_target_snapshots ls ON ls.version_id = vi.parent_version_id
				WHERE vi.parent_version_id IS NOT NULL
				AND ls.snapshot_content IS NOT NULL -- Don't inherit deleted entities
				-- Don't inherit if child already has this entity (including deletion markers)
				-- Use a more comprehensive check that includes both leaf snapshots and direct inheritance blocking
				AND NOT EXISTS (
					-- Check if there's ANY change for this entity in the child version
					-- This includes creation, update, AND deletion changes
					SELECT 1 FROM leaf_target_snapshots child_ls
					WHERE child_ls.version_id = vi.version_id
					  AND child_ls.entity_id = ls.entity_id
					  AND child_ls.schema_key = ls.schema_key
					  AND child_ls.file_id = ls.file_id
				)
				-- Additional safeguard: check that no change set element exists for this entity in child
				AND NOT EXISTS (
					SELECT 1 FROM cse_in_reachable_cs cse
					JOIN all_changes_with_snapshots target_change ON cse.target_change_id = target_change.id
					WHERE cse.version_id = vi.version_id
					  AND target_change.entity_id = ls.entity_id
					  AND target_change.schema_key = ls.schema_key
					  AND target_change.file_id = ls.file_id
				)
			),
		-- Prioritize direct entities over inherited ones, then deduplicate
		prioritized_entities AS (
			SELECT *,
				   -- Priority: direct entities (inherited_from_version_id IS NULL) over inherited
				   CASE WHEN inherited_from_version_id IS NULL THEN 1 ELSE 2 END as priority,
				   -- Row number for deduplication within same priority
				   ROW_NUMBER() OVER (
					   PARTITION BY entity_id, schema_key, file_id, visible_in_version 
					   ORDER BY CASE WHEN inherited_from_version_id IS NULL THEN 1 ELSE 2 END,
					            -- Among inherited entities, prefer those with earlier timestamps
					            version_id
				   ) as rn
			FROM all_entities ae
			-- Don't filter out entities with null snapshot_content here
			-- We need deletion markers to be included for proper inheritance blocking
		)
		SELECT DISTINCT
			pe.entity_id,
			pe.schema_key,
			pe.file_id,
			pe.plugin_key,
			pe.snapshot_content,
			pe.schema_version,
			pe.version_id,
			(SELECT MIN(ic.created_at) FROM internal_change ic 
			 WHERE ic.entity_id = pe.entity_id AND ic.schema_key = pe.schema_key AND ic.file_id = pe.file_id) AS created_at,
			COALESCE(
				(SELECT MAX(ic.created_at) FROM internal_change ic 
				 WHERE ic.entity_id = pe.entity_id AND ic.schema_key = pe.schema_key AND ic.file_id = pe.file_id
				   AND ic.id IN (SELECT cse.target_change_id FROM cse_in_reachable_cs cse WHERE cse.version_id = pe.version_id)),
				(SELECT MIN(ic.created_at) FROM internal_change ic 
				 WHERE ic.entity_id = pe.entity_id AND ic.schema_key = pe.schema_key AND ic.file_id = pe.file_id)
			) AS updated_at,
			pe.inherited_from_version_id
		FROM prioritized_entities pe
		WHERE pe.rn = 1
		${includeDeletions ? "" : "-- Filter out deletion markers from final results\n		AND pe.snapshot_content IS NOT NULL"}
	`;

	const bindings: string[] = [];
	const conditions: string[] = [];

	Object.entries(filters).forEach(([key, value]) => {
		if (key === "version_id") {
			// For version_id filter, use visible_in_version
			conditions.push(`ae.visible_in_version = ?`);
		} else {
			conditions.push(`ae.${key} = ?`);
		}
		bindings.push(value);
	});

	if (conditions.length > 0) {
		sql += " AND " + conditions.join(" AND ");
	}

	const result = sqlite.exec({
		sql,
		bind: bindings,
		returnValue: "resultRows",
	});

	return result || [];
}

export type StateView = {
	entity_id: string;
	schema_key: string;
	file_id: string;
	plugin_key: string;
	snapshot_content: Record<string, any>;
	schema_version: string;
	version_id: string;
	created_at: Generated<string>;
	updated_at: Generated<string>;
	inherited_from_version_id: string | null;
};

// Cache table type (internal table for state materialization)
export type InternalStateCacheTable = {
	entity_id: string;
	schema_key: string;
	file_id: string;
	version_id: string;
	plugin_key: string;
	snapshot_content: string | null; // JSON string, NULL for deletions
	schema_version: string;
	created_at: string;
	updated_at: string;
	inherited_from_version_id: string | null;
	inheritance_delete_marker: number; // 1 for copy-on-write deletion markers, 0 otherwise
};

// Kysely operation types
export type StateRow = Selectable<StateView>;
export type NewStateRow = Insertable<StateView>;
export type StateRowUpdate = Updateable<StateView>;

export type StateCacheRow = Selectable<InternalStateCacheTable>;
export type NewStateCacheRow = Insertable<InternalStateCacheTable>;
export type StateCacheRowUpdate = Updateable<InternalStateCacheTable>;

// Types for the internal_change TABLE
export type InternalChangeInTransaction =
	Selectable<InternalChangeInTransactionTable>;
export type NewInternalChangeInTransaction =
	Insertable<InternalChangeInTransactionTable>;
export type InternalChangeInTransactionTable = {
	id: Generated<string>;
	entity_id: string;
	schema_key: string;
	schema_version: string;
	file_id: string;
	plugin_key: string;
	snapshot_content: JSONType | null;
	created_at: Generated<string>;
};
<|MERGE_RESOLUTION|>--- conflicted
+++ resolved
@@ -478,10 +478,28 @@
 						const file_id = rowToDelete[2];
 						const version_id = rowToDelete[3];
 						const plugin_key = rowToDelete[4];
-						// const snapshot_content = rowToDelete[5];
+						const snapshot_content = rowToDelete[5];
 						const schema_version = rowToDelete[6];
 
-						// TODO do we need to validate the deletion operation - foreign keys, etc.?
+						const storedSchemaResult = sqlite.exec({
+							sql: "SELECT value FROM stored_schema WHERE key = ?",
+							bind: [String(schema_key)],
+							returnValue: "resultRows",
+						});
+
+						const storedSchema =
+							storedSchemaResult && storedSchemaResult.length > 0
+								? storedSchemaResult[0]![0]
+								: null;
+
+						validateStateMutation({
+							lix: { sqlite, db: db as any },
+							schema: storedSchema ? JSON.parse(storedSchema as string) : null,
+							snapshot_content: JSON.parse(snapshot_content as string),
+							operation: "delete",
+							entity_id: String(entity_id),
+							version_id: String(version_id),
+						});
 
 						handleStateMutation(
 							sqlite,
@@ -630,81 +648,7 @@
     PRIMARY KEY (entity_id, schema_key, file_id, version_id)
   );
 
-<<<<<<< HEAD
-  -- Create state view that selects from the virtual table
-  CREATE VIEW IF NOT EXISTS state AS SELECT * FROM state_vtab_impl;
-
-  CREATE TRIGGER IF NOT EXISTS state_insert
-  INSTEAD OF INSERT ON state
-  BEGIN
-    SELECT validate_snapshot_content(
-      (SELECT stored_schema.value FROM stored_schema WHERE stored_schema.key = NEW.schema_key),
-      NEW.snapshot_content,
-      'insert',
-      NEW.entity_id,
-      NEW.version_id
-    );
-
-    SELECT handle_state_mutation(
-      NEW.entity_id,
-      NEW.schema_key,
-      NEW.file_id,
-      NEW.plugin_key,
-      json(NEW.snapshot_content),
-      NEW.version_id,
-      NEW.schema_version
-    );
-    
-  END;
-
-  CREATE TRIGGER IF NOT EXISTS state_update
-  INSTEAD OF UPDATE ON state
-  BEGIN
-    SELECT validate_snapshot_content(
-      (SELECT stored_schema.value FROM stored_schema WHERE stored_schema.key = NEW.schema_key),
-      NEW.snapshot_content,
-      'update',
-      NEW.entity_id,
-      NEW.version_id
-    );
-
-    SELECT handle_state_mutation(
-      NEW.entity_id,
-      NEW.schema_key,
-      NEW.file_id,
-      NEW.plugin_key,
-      json(NEW.snapshot_content),
-      NEW.version_id,
-      NEW.schema_version
-    );
-    
-  END;
-
-  CREATE TRIGGER IF NOT EXISTS state_delete
-  INSTEAD OF DELETE ON state
-  BEGIN
-    SELECT validate_snapshot_content(
-      (SELECT stored_schema.value FROM stored_schema WHERE stored_schema.key = OLD.schema_key),
-      OLD.snapshot_content,
-      'delete',
-      OLD.entity_id,
-      OLD.version_id
-    );
-
-    SELECT handle_state_mutation(
-      OLD.entity_id,
-      OLD.schema_key,
-      OLD.file_id,
-      OLD.plugin_key,
-      null,
-      OLD.version_id,
-      OLD.schema_version
-    );
-    
-  END;
-=======
-
->>>>>>> 909adbc3
+
 `;
 
 	return sqlite.exec(sql);
@@ -960,6 +904,6 @@
 	schema_version: string;
 	file_id: string;
 	plugin_key: string;
-	snapshot_content: JSONType | null;
+	snapshot_content: Record<string, any> | null;
 	created_at: Generated<string>;
 };
