import type { Generated, Insertable, Selectable, Updateable } from "kysely";
import type {
	AccountTable,
	CurrentAccountTable,
} from "../account/database-schema.js";

export type LixDatabaseSchema = {
	// account
	account: AccountTable;
	current_account: CurrentAccountTable;

	// snapshot
	snapshot: SnapshotTable;
	label: LabelTable;

	// file
	file: LixFileTable;
	change_queue: ChangeQueueTable;

	// change
	change: ChangeTable;
	change_edge: ChangeEdgeTable;
	change_author: ChangeAuthorTable;

	// change set
	change_set: ChangeSetTable;
	change_set_element: ChangeSetElementTable;
	change_set_label: ChangeSetLabelTable;
	change_set_label_author: ChangeSetLabelAuthorTable;

	// discussion
	discussion: DiscussionTable;
	comment: CommentTable;

	// version
	current_version: CurrentVersionTable;
	version: VersionTable;
	version_change_conflict: VersionChangeConflictTable;

	// change conflicts
	change_conflict: ChangeConflictTable;
	change_conflict_resolution: ChangeConflictResolutionTable;
};

export type ChangeQueueEntry = Selectable<ChangeQueueTable>;
export type NewChangeQueueEntry = Insertable<ChangeQueueTable>;
export type ChangeQueueEntryUpdate = Updateable<ChangeQueueTable>;
type ChangeQueueTable = {
	id: Generated<number>;
	file_id: string;
	path_before: string | null;
	path_after: string | null;
	data_before: ArrayBuffer | null;
	data_after: ArrayBuffer | null;
	metadata_before: JSONObject | null;
	metadata_after: JSONObject | null;
};

// named lix file to avoid conflict with built-in file type
export type LixFile = Selectable<LixFileTable>;
export type NewLixFile = Insertable<LixFileTable>;
export type LixFileUpdate = Updateable<LixFileTable>;
type LixFileTable = {
	id: Generated<string>;
	/**
	 * The path of the file.
	 *
	 * The path is currently defined as a subset of RFC 3986.
	 * Any path can be tested with the `isValidFilePath()` function.
	 *
	 * @example
	 *   - `/path/to/file.txt`
	 */
	path: string;
	data: ArrayBuffer;
	metadata: JSONObject | null;
};

export type Change = Selectable<ChangeTable>;
export type NewChange = Insertable<ChangeTable>;
type ChangeTable = {
	id: Generated<string>;
	/**
	 * The entity the change refers to.
	 */
	entity_id: string;
	file_id: string;
	/**
	 * The plugin key that contributed the change.
	 *
	 * Exists to ease querying for changes by plugin,
	 * in case the user changes the plugin configuration.
	 */
	plugin_key: string;
	/**
	 * The schema key that the change refers to.
	 */
	schema_key: string;
	snapshot_id: string;
	/**
	 * The time the change was created.
	 */
	created_at: Generated<string>;
};

export type ChangeEdge = Selectable<ChangeEdgeTable>;
export type NewChangeEdge = Insertable<ChangeEdgeTable>;
type ChangeEdgeTable = {
	parent_id: string;
	child_id: string;
};

export type ChangeAuthor = Selectable<ChangeAuthorTable>;
export type NewChangeAuthor = Insertable<ChangeAuthorTable>;
type ChangeAuthorTable = {
	change_id: string;
	account_id: string;
};

export type Snapshot = Selectable<SnapshotTable>;
export type NewSnapshot = Insertable<SnapshotTable>;
type SnapshotTable = {
	id: Generated<string>;
	/**
	 * The value of the change.
	 *
	 * Lix interprets an undefined value as delete operation.
	 *
	 * @example
	 *   - For a csv cell change, the value would be the new cell value.
	 *   - For an inlang message change, the value would be the new message.
	 */
	content: JSONObject | null;
};

// ------ change sets ------

export type ChangeSet = Selectable<ChangeSetTable>;
export type NewChangeSet = Insertable<ChangeSetTable>;
export type ChangeSetUpdate = Updateable<ChangeSetTable>;
type ChangeSetTable = {
	id: Generated<string>;
};

export type ChangeSetElement = Selectable<ChangeSetElementTable>;
export type NewChangeSetElement = Insertable<ChangeSetElementTable>;
export type ChangeSetElementUpdate = Updateable<ChangeSetElementTable>;
type ChangeSetElementTable = {
	change_set_id: string;
	change_id: string;
};

// ------ discussions ------

export type Discussion = Selectable<DiscussionTable>;
export type NewDiscussion = Insertable<DiscussionTable>;
export type DiscussionUpdate = Updateable<DiscussionTable>;
type DiscussionTable = {
	id: Generated<string>;
	change_set_id: string;
};

export type Comment = Selectable<CommentTable>;
export type NewComment = Insertable<CommentTable>;
export type CommentUpdate = Updateable<CommentTable>;
type CommentTable = {
	id: Generated<string>;
	parent_id: string | null;
	discussion_id: string;
	created_at: Generated<string>;
	created_by: string;
	content: string;
};

// ----- tags -----

export type Label = Selectable<LabelTable>;
export type NewLabel = Insertable<LabelTable>;
export type LabelUpdate = Updateable<LabelTable>;
type LabelTable = {
	id: Generated<string>;
	name: string;
};

export type ChangeSetLabel = Selectable<ChangeSetLabelTable>;
export type NewChangeSetLabel = Insertable<ChangeSetLabelTable>;
export type ChangeSetLabelUpdate = Updateable<ChangeSetLabelTable>;
type ChangeSetLabelTable = {
	change_set_id: string;
	label_id: string;
};

export type ChangeSetLabelAuthor = Selectable<ChangeSetLabelAuthorTable>;
export type NewChangeSetLabelAuthor = Insertable<ChangeSetLabelAuthorTable>;
export type ChangeSetLabelAuthorUpdate = Updateable<ChangeSetLabelAuthorTable>;
type ChangeSetLabelAuthorTable = {
	change_set_label_id: string;
	account_id: string;
};

// ------ versiones ------

export type Version = Selectable<VersionTable>;
export type Newversion = Insertable<VersionTable>;
export type VersionUpdate = Updateable<VersionTable>;
type VersionTable = {
	id: Generated<string>;
	change_set_id: string;
	name: string | null;
};

export type VersionChangePointer = Selectable<VersionChangePointerTable>;
export type NewVersionChangePointer = Insertable<VersionChangePointerTable>;
export type VersionChangePointerUpdate = Updateable<VersionChangePointerTable>;
type VersionChangePointerTable = {
	version_id: string;
	change_id: string;
	change_file_id: string;
	change_entity_id: string;
	change_schema_key: string;
};

export type VersionChangeConflict = Selectable<VersionChangeConflictTable>;
export type NewversionChangeConflict = Insertable<VersionChangeConflictTable>;
export type VersionChangeConflictUpdate =
	Updateable<VersionChangeConflictTable>;
type VersionChangeConflictTable = {
	version_id: string;
	change_conflict_id: string;
};

export type Currentversion = Selectable<CurrentVersionTable>;
export type NewCurrentversion = Insertable<CurrentVersionTable>;
export type CurrentversionUpdate = Updateable<CurrentVersionTable>;
type CurrentVersionTable = {
	id: string;
};

// export type versionTarget = Selectable<versionTargetTable>;
// export type NewversionTarget = Insertable<versionTargetTable>;
// export type versionTargetUpdate = Updateable<versionTargetTable>;
// type versionTargetTable = {
// 	source_version_id: string;
// 	target_version_id: string;
// };

// -------- change conflicts --------

export type ChangeConflict = Selectable<ChangeConflictTable>;
export type NewChangeConflict = Insertable<ChangeConflictTable>;
export type ChangeConflictUpdate = Updateable<ChangeConflictTable>;
type ChangeConflictTable = {
	id: Generated<string>;
	/**
	 * The key is used to identify the conflict.
	 *
	 * The key should be unique for the plugin and the conflict
	 * to avoid duplicate conflict reports.
	 *
	 * @example
	 *   - `csv-row-order-changed`
	 *   - `inlang-message-bundle-foreign-key-violation`
	 */
	key: string;
	change_set_id: string;
};

export type ChangeConflictResolution =
	Selectable<ChangeConflictResolutionTable>;
export type NewChangeConflictResolution =
	Insertable<ChangeConflictResolutionTable>;
export type ChangeConflictResolutionUpdate =
	Updateable<ChangeConflictResolutionTable>;
type ChangeConflictResolutionTable = {
	change_conflict_id: string;
	resolved_change_id: string;
};
<<<<<<< HEAD
=======

/**
 * JSON object ensures serialization.  
 * 
 * JSON object's are a subset of JS objects. 
 * JS stuff like functions or undefined are 
 * not allowed in JSON objects. 
 */
export type JSONObject = {
	[key: string]: JSONValue;
};

type JSONValue = string | number | boolean | null | JSONObject | JSONArray;

type JSONArray = JSONValue[];
>>>>>>> 1748215d
<|MERGE_RESOLUTION|>--- conflicted
+++ resolved
@@ -275,8 +275,6 @@
 	change_conflict_id: string;
 	resolved_change_id: string;
 };
-<<<<<<< HEAD
-=======
 
 /**
  * JSON object ensures serialization.  
@@ -291,5 +289,4 @@
 
 type JSONValue = string | number | boolean | null | JSONObject | JSONArray;
 
-type JSONArray = JSONValue[];
->>>>>>> 1748215d
+type JSONArray = JSONValue[];