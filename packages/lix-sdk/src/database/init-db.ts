import { Kysely, ParseJSONResultsPlugin } from "kysely";
import { createDialect, type SqliteDatabase } from "sqlite-wasm-kysely";
import { v7 as uuid_v7 } from "uuid";
import { SerializeJsonPlugin } from "./serialize-json-plugin.js";
import type { LixDatabaseSchema } from "./schema.js";
import { applySchema } from "./apply-schema.js";
import { sha256 } from "js-sha256";
<<<<<<< HEAD
import { JsonbPlugin } from "./helper/jsonbPlugin.js";
=======
import { validateFilePath } from "../file/validate-file-path.js";
>>>>>>> 6438aad2

export function initDb(args: {
	sqlite: SqliteDatabase;
}): Kysely<LixDatabaseSchema> {
	initFunctions({ sqlite: args.sqlite });
	applySchema({ sqlite: args.sqlite });
	const db = new Kysely<LixDatabaseSchema>({
		dialect: createDialect({
			database: args.sqlite,
		}),
		plugins: [
			new JsonbPlugin({
				database: args.sqlite,
				nonJsonB: {
					file: ["data"],
				},
			}),
		],
	});
	return db;
}

function initFunctions(args: { sqlite: SqliteDatabase }) {
	args.sqlite.createFunction({
		name: "uuid_v7",
		arity: 0,
		xFunc: () => uuid_v7(),
	});

	args.sqlite.createFunction({
		name: "sha256",
		arity: 1,
		xFunc: (_ctx: number, value) => {
			return value ? sha256(value as string) : "no-content";
		},
		deterministic: true,
	});

	args.sqlite.createFunction({
		name: "is_valid_file_path",
		arity: 1,
		xFunc: (_ctx: number, value) => {
			return validateFilePath(value as string) as unknown as string;
		},
		deterministic: true,
	});
}<|MERGE_RESOLUTION|>--- conflicted
+++ resolved
@@ -5,11 +5,8 @@
 import type { LixDatabaseSchema } from "./schema.js";
 import { applySchema } from "./apply-schema.js";
 import { sha256 } from "js-sha256";
-<<<<<<< HEAD
+import { validateFilePath } from "../file/validate-file-path.js";
 import { JsonbPlugin } from "./helper/jsonbPlugin.js";
-=======
-import { validateFilePath } from "../file/validate-file-path.js";
->>>>>>> 6438aad2
 
 export function initDb(args: {
 	sqlite: SqliteDatabase;
