--- conflicted
+++ resolved
@@ -10,10 +10,6 @@
 		Pagination,
 		Loading
 	} from 'carbon-components-svelte';
-<<<<<<< HEAD
-
-=======
->>>>>>> 1eae60d6
 	import OrganizationModal from '$lib/components/modals/OrganizationModal.svelte';
 
 	import Delete16 from 'carbon-icons-svelte/lib/Delete16';
