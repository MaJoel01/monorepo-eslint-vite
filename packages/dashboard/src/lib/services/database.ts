<<<<<<< HEAD
import { createClient, User } from '@supabase/supabase-js';
import type { DatabaseResponse } from '$lib/types/databaseResponse';
import type { definitions } from '../../../../database';
=======
import { createClient } from '@supabase/supabase-js';
>>>>>>> 9060998f

const supabaseUrl = import.meta.env.VITE_PUBLIC_SUPABASE_URL as string;
const supabaseAnonKey = import.meta.env.VITE_PUBLIC_SUPABASE_ANON_KEY as string;
const supabase = createClient(supabaseUrl, supabaseAnonKey);

<<<<<<< HEAD
export const database = supabase;

/**
 * Upserts the user to the database. Use for login/registration.
 *
 * Supabase has an internal `auth.user` table. Whatever supabase.auth
 * returns needs to be mirrored in the public.user table.	
 * Long term, a postgres function could be used for that. Someone might think: that's what a view
 * is for! You're right, but a view does not work with Row-Level-Security.
 */
export async function upsertUser(args: {
	user: User;
}): Promise<DatabaseResponse<definitions['user']>> {
	return database
		.from<definitions['user']>('user')
		.upsert({ id: args.user.id, email: args.user.email })
		.single();
}
=======
export const database = supabase;
>>>>>>> 9060998f
<|MERGE_RESOLUTION|>--- conflicted
+++ resolved
@@ -1,34 +1,7 @@
-<<<<<<< HEAD
-import { createClient, User } from '@supabase/supabase-js';
-import type { DatabaseResponse } from '$lib/types/databaseResponse';
-import type { definitions } from '../../../../database';
-=======
 import { createClient } from '@supabase/supabase-js';
->>>>>>> 9060998f
 
 const supabaseUrl = import.meta.env.VITE_PUBLIC_SUPABASE_URL as string;
 const supabaseAnonKey = import.meta.env.VITE_PUBLIC_SUPABASE_ANON_KEY as string;
 const supabase = createClient(supabaseUrl, supabaseAnonKey);
 
-<<<<<<< HEAD
-export const database = supabase;
-
-/**
- * Upserts the user to the database. Use for login/registration.
- *
- * Supabase has an internal `auth.user` table. Whatever supabase.auth
- * returns needs to be mirrored in the public.user table.	
- * Long term, a postgres function could be used for that. Someone might think: that's what a view
- * is for! You're right, but a view does not work with Row-Level-Security.
- */
-export async function upsertUser(args: {
-	user: User;
-}): Promise<DatabaseResponse<definitions['user']>> {
-	return database
-		.from<definitions['user']>('user')
-		.upsert({ id: args.user.id, email: args.user.email })
-		.single();
-}
-=======
-export const database = supabase;
->>>>>>> 9060998f
+export const database = supabase;