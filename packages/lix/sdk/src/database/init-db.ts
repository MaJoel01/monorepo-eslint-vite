--- conflicted
+++ resolved
@@ -21,7 +21,6 @@
 import { applyAccountDatabaseSchema } from "../account/schema.js";
 import { applyStateHistoryDatabaseSchema } from "../state-history/schema.js";
 import type { LixHooks } from "../hooks/create-hooks.js";
-import type { Lix } from "../lix/open-lix.js";
 import type { LixEngine } from "../engine/boot.js";
 import {
 	getTimestampSync,
@@ -136,7 +135,6 @@
 		],
 	});
 
-	const lix = { sqlite: args.sqlite, db, hooks: args.hooks } as unknown as Lix;
 	const engine: LixEngine = {
 		sqlite: args.sqlite,
 		db: db as any,
@@ -155,23 +153,6 @@
 	applyChangeDatabaseSchema(args.sqlite);
 	applyFileLixcolCacheSchema({ engine: engine });
 	// Ensure file data cache table exists before any triggers may reference it
-<<<<<<< HEAD
-	applyFileDataCacheSchema(lix);
-	applyStateDatabaseSchema(lix);
-	applyEntityDatabaseSchema(lix);
-	applyChangeSetDatabaseSchema(lix);
-	applyCommitDatabaseSchema(lix);
-	applyStoredSchemaDatabaseSchema(lix);
-	applyVersionDatabaseSchema(lix);
-	applyAccountDatabaseSchema(lix);
-	applyKeyValueDatabaseSchema(lix);
-	applyChangeAuthorDatabaseSchema(lix);
-	applyLabelDatabaseSchema(lix);
-	applyConversationDatabaseSchema(lix);
-	applyEntityConversationDatabaseSchema(lix);
-	applyChangeProposalDatabaseSchema(lix);
-	applyStateHistoryDatabaseSchema(lix);
-=======
 	applyFileDataCacheSchema({ engine: engine });
 	applyStateDatabaseSchema({ engine: engine });
 	applyEntityDatabaseSchema({ engine: engine });
@@ -183,10 +164,10 @@
 	applyKeyValueDatabaseSchema({ engine: engine });
 	applyChangeAuthorDatabaseSchema({ engine: engine });
 	applyLabelDatabaseSchema({ engine: engine });
-	applyThreadDatabaseSchema({ engine: engine });
-	applyEntityThreadDatabaseSchema({ engine: engine });
 	applyStateHistoryDatabaseSchema({ engine: engine });
->>>>>>> 0c8fe5bd
+	applyConversationDatabaseSchema({ engine });
+	applyEntityConversationDatabaseSchema({ engine });
+	applyChangeProposalDatabaseSchema({ engine });
 	// applyFileDatabaseSchema will be called later when lix is fully constructed
 	applyLogDatabaseSchema({ engine: engine });
 
