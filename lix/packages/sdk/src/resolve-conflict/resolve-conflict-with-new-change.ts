--- conflicted
+++ resolved
@@ -98,9 +98,6 @@
 			.returning("id")
 			.executeTakeFirstOrThrow();
 
-<<<<<<< HEAD
-		await trx.insertInto("snapshot").values(snapshot).execute();
-
 		for (const id of args.parentIds) {
 			await trx
 				.insertInto("change_edge")
@@ -111,8 +108,6 @@
 				.execute();
 		}
 
-=======
->>>>>>> 27112412
 		await trx
 			.updateTable("conflict")
 			.where((eb) =>
