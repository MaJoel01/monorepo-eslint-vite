import { test, expect, vi } from "vitest";
import { openLixInMemory } from "../open/openLixInMemory.js";
import { newLixFile } from "../newLix.js";
import { resolveConflictWithNewChange } from "./resolve-conflict-with-new-change.js";
import type { NewChange, Snapshot } from "../database/schema.js";
import type { LixPlugin } from "../plugin.js";
import {
	ChangeAlreadyExistsError,
	ChangeDoesNotBelongToFileError,
	ChangeNotDirectChildOfConflictError,
} from "./errors.js";
import { mockJsonSnapshot } from "../query-utilities/mock-json-snapshot.js";

test("it should throw if the to be resolved with change already exists", async () => {
	const mockSnapshots: Snapshot[] = [
		mockJsonSnapshot({
			id: "value1",
		}),
		mockJsonSnapshot({
			id: "value2",
		}),
	];

	const mockChanges: NewChange[] = [
		{
			plugin_key: "plugin1",
			type: "mock",
			file_id: "mock",
			snapshot_id: mockSnapshots[0]!.id,
			entity_id: "value1",
		},
		{
			file_id: "mock",
			entity_id: "value2",
			plugin_key: "plugin1",
			type: "mock",
			snapshot_id: mockSnapshots[1]!.id,
		},
	];

	const mockPlugin: LixPlugin = {
		key: "plugin1",
		applyChanges: vi.fn().mockResolvedValue({
			fileData: new TextEncoder().encode(
				JSON.stringify(mockSnapshots[0]?.content),
			),
		}),
	};

	const lix = await openLixInMemory({
		blob: await newLixFile(),
		providePlugins: [mockPlugin],
	});

	await lix.db
		.insertInto("file")
		.values({ id: "mock", path: "mock", data: new Uint8Array() })
		.execute();

	await lix.db
		.insertInto("snapshot")
		.values(
			mockSnapshots.map((s) => {
				return { content: s.content };
			}),
		)
		.returningAll()
		.execute();

	const changes = await lix.db
		.insertInto("change")
		.values(mockChanges)
		.returningAll()
		.execute();

	const conflict = await lix.db
		.insertInto("conflict")
		.values({
			change_id: changes[0]!.id,
			conflicting_change_id: changes[1]!.id,
		})
		.returningAll()
		.executeTakeFirstOrThrow();

	await expect(
		resolveConflictWithNewChange({
			lix: lix,
			conflict: conflict,
			parentIds: [changes[0]!.id],
			newChange: {
				...changes[0]!,
<<<<<<< HEAD
				snapshot_id: mockSnapshots[0]!.id!,
				value: mockSnapshots[0]?.value,
=======
				parent_id: changes[0]!.id,
				content: mockSnapshots[0]?.content,
>>>>>>> 27112412
			},
		}),
	).rejects.toThrowError(ChangeAlreadyExistsError);
});

// the sequence of changes will be broken otherwise
test("resolving a conflict should throw if the to be resolved with change is not a direct child of the conflicting changes", async () => {
	const mockSnapshots: Snapshot[] = [
		mockJsonSnapshot({
			id: "value1",
		}),
		mockJsonSnapshot({
			id: "value2",
		}),
	];

	const mockChanges: NewChange[] = [
		{
			plugin_key: "plugin1",
			entity_id: "value1",
			type: "mock",
			file_id: "mock",
			snapshot_id: mockSnapshots[0]!.id,
		},
		{
			file_id: "mock",
			entity_id: "value2",
			plugin_key: "plugin1",
			type: "mock",
			snapshot_id: mockSnapshots[1]!.id,
		},
	];

	const mockPlugin: LixPlugin = {
		key: "plugin1",
		applyChanges: vi.fn().mockResolvedValue({
			fileData: new TextEncoder().encode(
				JSON.stringify(mockSnapshots[0]?.content),
			),
		}),
	};

	const lix = await openLixInMemory({
		blob: await newLixFile(),
		providePlugins: [mockPlugin],
	});

	await lix.db
		.insertInto("file")
		.values({ id: "mock", path: "mock", data: new Uint8Array() })
		.execute();

	await lix.db
		.insertInto("snapshot")
		.values(
			mockSnapshots.map((s) => {
				return { content: s.content };
			}),
		)
		.returningAll()
		.execute();

	const changes = await lix.db
		.insertInto("change")
		.values(mockChanges)
		.returningAll()
		.execute();

	const conflict = await lix.db
		.insertInto("conflict")
		.values({
			change_id: changes[0]!.id,
			conflicting_change_id: changes[1]!.id,
		})
		.returningAll()
		.executeTakeFirstOrThrow();

	await expect(
		resolveConflictWithNewChange({
			lix: lix,
			conflict: conflict,
			parentIds: [],
			newChange: {
				file_id: "mock",
				plugin_key: "plugin1",
				type: "mock",
				entity_id: "value3",
				content: {
					id: "value3",
				},
			},
		}),
	).rejects.toThrowError(ChangeNotDirectChildOfConflictError);
});

// the sequence of changes will be broken otherwise
test("resolving a conflict should throw if the change to resolve with does not belong to the same file as the conflicting changes", async () => {
	const mockSnapshots: Snapshot[] = [
		mockJsonSnapshot({
			id: "value1",
		}),
		mockJsonSnapshot({
			id: "value2",
		}),
	];

	const mockChanges: NewChange[] = [
		{
			plugin_key: "plugin1",
			type: "mock",
			entity_id: "value1",
			file_id: "mock",
			snapshot_id: mockSnapshots[0]!.id,
		},
		{
			file_id: "mock",
			entity_id: "value2",
			plugin_key: "plugin1",
			type: "mock",
			snapshot_id: mockSnapshots[1]!.id,
		},
	];
	const mockPlugin: LixPlugin = {
		key: "plugin1",
		applyChanges: vi.fn().mockResolvedValue({
			fileData: new TextEncoder().encode(
				JSON.stringify(mockSnapshots[0]?.content),
			),
		}),
	};

	const lix = await openLixInMemory({
		blob: await newLixFile(),
		providePlugins: [mockPlugin],
	});

	await lix.db
		.insertInto("file")
		.values({ id: "mock", path: "mock", data: new Uint8Array() })
		.execute();

	const changes = await lix.db
		.insertInto("change")
		.values(mockChanges)
		.returningAll()
		.execute();

	const conflict = await lix.db
		.insertInto("conflict")
		.values({
			change_id: changes[0]!.id,
			conflicting_change_id: changes[1]!.id,
		})
		.returningAll()
		.executeTakeFirstOrThrow();

	await expect(
		resolveConflictWithNewChange({
			lix: lix,
			conflict: conflict,
			parentIds: [changes[0]!.id],
			newChange: {
				file_id: "other-mock-file",
				plugin_key: "plugin1",
				type: "mock",
				entity_id: "value3",
				content: {
					id: "value3",
				},
			},
		}),
	).rejects.toThrowError(ChangeDoesNotBelongToFileError);
});

test("resolving a conflict with a new change should insert the change and mark the conflict as resolved with the new change", async () => {
	const mockSnapshots: Snapshot[] = [
		mockJsonSnapshot({
			id: "value1",
		}),
		mockJsonSnapshot({
			id: "value2",
		}),
	];

	const mockChanges: NewChange[] = [
		{
			plugin_key: "plugin1",
			entity_id: "value1",
			type: "mock",
			file_id: "mock",
			snapshot_id: mockSnapshots[0]!.id,
		},
		{
			file_id: "mock",
			entity_id: "value2",
			plugin_key: "plugin1",
			type: "mock",
			snapshot_id: mockSnapshots[1]!.id,
		},
	];

	const mockPlugin: LixPlugin = {
		key: "plugin1",
		applyChanges: vi.fn().mockResolvedValue({
			fileData: new TextEncoder().encode('{"id":"value3"}'),
		}),
	};

	const lix = await openLixInMemory({
		blob: await newLixFile(),
		providePlugins: [mockPlugin],
	});

	await lix.db
		.insertInto("file")
		.values({ id: "mock", path: "mock", data: new Uint8Array() })
		.execute();

	await lix.db
		.insertInto("snapshot")
		.values(
			mockSnapshots.map((s) => {
				return { content: s.content };
			}),
		)
		.returningAll()
		.execute();

	const changes = await lix.db
		.insertInto("change")
		.values(mockChanges)
		.returningAll()
		.execute();

	const conflict = await lix.db
		.insertInto("conflict")
		.values({
			change_id: changes[0]!.id,
			conflicting_change_id: changes[1]!.id,
		})
		.returningAll()
		.executeTakeFirstOrThrow();

	await resolveConflictWithNewChange({
		lix: lix,
		conflict: conflict,
		parentIds: [changes[0]!.id],
		newChange: {
			file_id: "mock",
			plugin_key: "plugin1",
			entity_id: "value3",
			type: "mock",
			content: {
				id: "value3",
			},
		},
	});

	const resolvedConflict = await lix.db
		.selectFrom("conflict")
		.selectAll()
		.where("change_id", "=", conflict.change_id)
		.where("conflicting_change_id", "=", conflict.conflicting_change_id)
		.executeTakeFirstOrThrow();

	const fileAfterResolve = await lix.db
		.selectFrom("file")
		.selectAll()
		.where("id", "=", changes[0]!.file_id)
		.executeTakeFirstOrThrow();

	const changesAfterResolve = await lix.db
		.selectFrom("change")
		.innerJoin("snapshot", "snapshot.id", "change.snapshot_id")
		.selectAll("change")
		.select("snapshot.content")
		.execute();

	expect(changesAfterResolve.length).toBe(3);
	expect(resolvedConflict.resolved_change_id).toBe(changesAfterResolve[2]?.id);
	expect(changesAfterResolve[2]!.content).toStrictEqual({
		id: "value3",
	});
	expect(new TextDecoder().decode(fileAfterResolve.data)).toBe(
		'{"id":"value3"}',
	);
});<|MERGE_RESOLUTION|>--- conflicted
+++ resolved
@@ -89,13 +89,7 @@
 			parentIds: [changes[0]!.id],
 			newChange: {
 				...changes[0]!,
-<<<<<<< HEAD
-				snapshot_id: mockSnapshots[0]!.id!,
-				value: mockSnapshots[0]?.value,
-=======
-				parent_id: changes[0]!.id,
 				content: mockSnapshots[0]?.content,
->>>>>>> 27112412
 			},
 		}),
 	).rejects.toThrowError(ChangeAlreadyExistsError);
