import { test, expect } from "vitest";
import { getLeafChange } from "./get-leaf-change.js";
import { openLixInMemory } from "../open/openLixInMemory.js";
import { newLixFile } from "../newLix.js";
<<<<<<< HEAD
import type { ChangeEdge, NewChange } from "../database/schema.js";
=======
import type { NewChange } from "../database/schema.js";
import { mockJsonSnapshot } from "./mock-json-snapshot.js";
>>>>>>> 27112412

test("it should find the latest child of a given change", async () => {
	const lix = await openLixInMemory({
		blob: await newLixFile(),
	});

	const mockSnapshots = [
		mockJsonSnapshot(["change 1"]),
		mockJsonSnapshot(["change 2"]),
		mockJsonSnapshot(["change 3"]),
	];

	const mockChanges: NewChange[] = [
		{
			id: "1",
			entity_id: "value1",
			file_id: "mock",
			plugin_key: "mock",
			type: "mock",
			snapshot_id: mockSnapshots[0]!.id,
		},
		{
			id: "2",
			entity_id: "value1",
			file_id: "mock",
			plugin_key: "mock",
			type: "mock",
			snapshot_id: mockSnapshots[1]!.id,
		},
		{
			id: "3",
			entity_id: "value1",
			file_id: "mock",
			plugin_key: "mock",
			type: "mock",
			snapshot_id: mockSnapshots[2]!.id,
		},
	];
<<<<<<< HEAD

	const edges: ChangeEdge[] = [
		{ parent_id: "1", child_id: "2" },
		{ parent_id: "2", child_id: "3" },
	];

	await lix.db.insertInto("snapshot").values(mockSnapshots).execute();
=======
	await lix.db
		.insertInto("snapshot")
		.values(
			mockSnapshots.map((s) => {
				return { content: s.content };
			}),
		)
		.execute();
>>>>>>> 27112412
	await lix.db.insertInto("change").values(mockChanges).execute();
	await lix.db.insertInto("change_edge").values(edges).execute();

	const changes = await lix.db.selectFrom("change").selectAll().execute();

	const leafOfChange01 = await getLeafChange({
		change: changes[0]!,
		lix,
	});

	expect(leafOfChange01?.id).toBe("3");

	const leafOfChange2 = await getLeafChange({
		change: changes[1]!,
		lix,
	});

	expect(leafOfChange2?.id).toBe("3");

	const leafOfChange3 = await getLeafChange({
		change: changes[2]!,
		lix,
	});

	expect(leafOfChange3?.id).toBe("3");
});<|MERGE_RESOLUTION|>--- conflicted
+++ resolved
@@ -2,12 +2,8 @@
 import { getLeafChange } from "./get-leaf-change.js";
 import { openLixInMemory } from "../open/openLixInMemory.js";
 import { newLixFile } from "../newLix.js";
-<<<<<<< HEAD
 import type { ChangeEdge, NewChange } from "../database/schema.js";
-=======
-import type { NewChange } from "../database/schema.js";
 import { mockJsonSnapshot } from "./mock-json-snapshot.js";
->>>>>>> 27112412
 
 test("it should find the latest child of a given change", async () => {
 	const lix = await openLixInMemory({
@@ -46,24 +42,16 @@
 			snapshot_id: mockSnapshots[2]!.id,
 		},
 	];
-<<<<<<< HEAD
 
 	const edges: ChangeEdge[] = [
 		{ parent_id: "1", child_id: "2" },
 		{ parent_id: "2", child_id: "3" },
 	];
 
-	await lix.db.insertInto("snapshot").values(mockSnapshots).execute();
-=======
 	await lix.db
 		.insertInto("snapshot")
-		.values(
-			mockSnapshots.map((s) => {
-				return { content: s.content };
-			}),
-		)
+		.values(mockSnapshots.map((s) => ({ content: s.content })))
 		.execute();
->>>>>>> 27112412
 	await lix.db.insertInto("change").values(mockChanges).execute();
 	await lix.db.insertInto("change_edge").values(edges).execute();
 
