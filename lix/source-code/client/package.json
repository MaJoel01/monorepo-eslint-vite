--- conflicted
+++ resolved
@@ -26,15 +26,9 @@
 	},
 	"dependencies": {
 		"@lix-js/fs": "workspace:*",
-<<<<<<< HEAD
-		"@octokit/types": "11.1.0",
+		"@octokit/types": "12.4.0 ",
 		"isomorphic-git": "git@github.com:martin-lysk/isomorphic-git.git#build",
-		"octokit": "3.1.0",
-=======
-		"@octokit/types": "12.4.0 ",
-		"isomorphic-git": "1.24.5",
 		"octokit": "3.1.2",
->>>>>>> 92e14f96
 		"solid-js": "1.7.11"
 	},
 	"license": "Apache-2.0",
