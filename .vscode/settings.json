--- conflicted
+++ resolved
@@ -37,10 +37,6 @@
 	"[typescript]": {
 		"editor.defaultFormatter": "esbenp.prettier-vscode"
 	},
-<<<<<<< HEAD
-	"cSpell.words": ["inlang", "vinxi"]
-=======
-	"cSpell.words": ["inlang"],
+	"cSpell.words": ["inlang", "vinxi"],
 	"testing.automaticallyOpenPeekView": "never"
->>>>>>> 4cdfa3be
 }