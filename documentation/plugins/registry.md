--- conflicted
+++ resolved
@@ -10,12 +10,4 @@
 Because every project is different, `inlang` is built to be flexible and extensible. With plugins, you can customize inlang to fit your needs. You can also build your [custom plugin](/documentation/plugins/custom-plugins), that fit your needs.
 {% /Callout %}
 
-<<<<<<< HEAD
-{% Registry /%}
-
-{% Feedback /%}
-=======
-Here you can find a list of plugins that are available for inlang:
-
-{% Registry /%}
->>>>>>> c67b565e
+{% Registry /%}