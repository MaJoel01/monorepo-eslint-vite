--- conflicted
+++ resolved
@@ -70,11 +70,7 @@
 
 ## Further reading
 
-<<<<<<< HEAD
 The sdk is using the [json-plugin](https://github.com/inlang/inlang/tree/main/source-code/plugins/json) as a default interface to parse the language strings. To use this code, you need to have language resources in JSON format in a `languages` folder in the root of your project. Each file should have the languageTag as the file name. If that doesn't match your requirements check out the other [plugins](https://inlang.com/documentation/plugins/registry).
-=======
-The SDK is using the [json-plugin](https://github.com/inlang/inlang/tree/main/source-code/plugins/json) as a default interface to parse the language strings. To use this code, you need to have language resources in JSON format in a `languages` folder at the root of your project. Each file should have the language ID as the file name. If that doesn't match your requirements, check out the other [plugins](https://inlang.com/documentation/plugins/registry).
->>>>>>> 9352f729
 
 ```
 languages
