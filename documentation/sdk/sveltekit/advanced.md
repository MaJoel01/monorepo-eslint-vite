---
title: Globalization SDK for SvelteKit - Advanced Usage
shortTitle: SvelteKit (Advanced)
href: /documentation/sdk/sveltekit/advanced
description: i18n SDK designed and fully integrated for SvelteKit.
---

# {% $frontmatter.title %}

The SDK sets up everything automatically you need in order to make your application support multiple languages. Currently only a basic feature set is supported, but we are working on adding more features in the coming weeks.

It may be the case that you encounter a bug or reach a point where our automations fall over. In that case you can always opt out of the magic the SDK provides and manually write the code yourself. This makes sure you are not blocked by the SDK and can continue working on your project.

In order to opt-out of the SDK magic, just add the following import anywhere in your file:

```js
import "@inlang/sdk-js/no-transforms"
```

By adding this line, the code in that file will not be transformed and you need to make sure you manually add the necessary functionality.

> You can add the following import to any file to log the transforms that got applied to that file by the SDK:
>
> ```js
> import "@inlang/sdk-js/debug"
> ```

## Required Setup

Those files require to be set up if you want to use any functionality of the SDK

### `hooks.server.js`

```ts
import "@inlang/sdk-js/no-transforms"
import { initHandleWrapper } from "@inlang/sdk-js/adapter-sveltekit/server"

export const handle = initHandleWrapper({
	// ... see TypeScript definition or source code for all parameters
}).use(({ resolve, event }) => {
	// your code goes here

	return resolve(event)
})
```

### `/routes/+layout.server.js` (root server layout)

```ts
import "@inlang/sdk-js/no-transforms"
import { initRootLayoutServerLoadWrapper } from "@inlang/sdk-js/adapter-sveltekit/server"
import type { LayoutServerLoad } from "./$types.js"

export const load = initRootLayoutServerLoadWrapper<LayoutServerLoad>().use(() => {
	// your code goes here

	return {
		// ...
	}
})
```

### `/routes/+layout.js` (root layout)

```ts
import "@inlang/sdk-js/no-transforms"
import { initRootLayoutLoadWrapper } from "@inlang/sdk-js/adapter-sveltekit/shared"
import type { LayoutLoad } from "./$types.js"

export const load = initRootLayoutLoadWrapper<LayoutLoad>({
	// ... see TypeScript definition or source code for all parameters
}).use(() => {
	// your code goes here

	return {
		// ...
	}
})
```

### `/routes/+page.js` (root page)

```ts
import "@inlang/sdk-js/no-transforms"
import { initRootPageLoadWrapper } from "@inlang/sdk-js/adapter-sveltekit/shared"
import type { LayoutLoad } from "./$types.js"

export const load = initRootPageLoadWrapper<LayoutLoad>({
	// ... see TypeScript definition or source code for all parameters
}).use(() => {
	// your code goes here

	return {
		// ...
	}
})
```

### `/routes/+layout.svelte` (root svelte layout)

```svelte
<script>
	import '@inlang/sdk-js/no-transforms'
	import { browser } from '$app/environment'
	import {
		addRuntimeToContext,
		getRuntimeFromContext
	} from '@inlang/sdk-js/adapter-sveltekit/not-reactive'
	import { addRuntimeToGlobalThis } from '@inlang/sdk-js/adapter-sveltekit/client/shared';
	import { getRuntimeFromData } from '@inlang/sdk-js/adapter-sveltekit/shared'
	import type { LayoutData } from "./$types.js"

	export let data: LayoutData

	addRuntimeToGlobalThis(getRuntimeFromData(data));
	addRuntimeToContext(getRuntimeFromData(data))
	let { languageTag } = getRuntimeFromContext()

	$: if (browser) {
		addRuntimeToGlobalThis(getRuntimeFromData(data));
		addRuntimeToContext(getRuntimeFromData(data))
		({ languageTag } = getRuntimeFromContext())
	}
</script>

<<<<<<< HEAD
{#key languageTag}
	<!-- your code goes here -->

	<slot />
{/key}
=======
{#key language}
	<!-- your code goes here -->

	<slot />
{/if}
>>>>>>> b0b86cf2
```

## Usage of the SDK

If you want to use an import from the SDK inside a file where you have opted out of the SDK magic, you need to use it like this:

> The examples always show the usage of the [inlang function (`i`)](https://inlang.com/documentation/sdk/usage). You can use any other import from `@inlang/sdk-js` in the same way.

### `*.svelte`

```svelte
<script>
	import '@inlang/sdk-js/no-transforms'
	import { getRuntimeFromData } from '@inlang/sdk-js/adapter-sveltekit/shared'

	const  { i } = getRuntimeFromContext()
</script>

<h2>
	{i('welcome', { name: 'inlang' })}
</h2>
```

### `*.js` (called from server)

You need to pass the `i` function to the function you want to call it from.

```ts
import "@inlang/sdk-js/no-transforms"
import type { InlangFunction } from "@inlang/sdk-js/runtime"

const getPageTitle = (i: InlangFunction, page: string) => {
	return i(`title.${page}`)
}
```

And then call it from somewhere like this:

```svelte
<script>
	import { i } from '@inlang/sdk-js'
	import { getPageTitle } from './utils.js'
</script>

<svelte:head>
	<title>{getPageTitle(i, 'home')}</title>
</svelte:head>
```

### `*.js` (called from client)

If you create a function that only runs on the client, you don't need to pass the `i` function. Instead you can do the following:

```ts
import { getRuntimeFromGlobalThis } from "@inlang/sdk-js/adapter-sveltekit/client/shared"

const getPageTitle = (page: string) => {
	return getRuntimeFromGlobalThis().i(`title.${page}`)
}
```

> Note: you can only do that inside a function and not on the top level of a file.

### `+layout.server.js`

The first parameter of the `use` function is the Event you usually get on a `load` function. You can access any import from the SDK through the second parameter.

```ts
import "@inlang/sdk-js/no-transforms"
import { initLayoutServerLoadWrapper } from "@inlang/sdk-js/adapter-sveltekit/server"
import type { LayoutServerLoad } from "./$types.js"

export const load = initLayoutServerLoadWrapper<LayoutServerLoad>().use(({ params }, { i }) => {
	return {
		id: params.id,
		title: i("title", { name: "inlang" }),
	}
})
```

> You need to replace `initLayoutServerLoadWrapper` with `initRootLayoutServerLoadWrapper` of it is your root server layout file.

### `+layout.js`

The first parameter of the `use` function is the Event you usually get on a `load` function. You can access any import from the SDK through the second parameter.

```ts
import "@inlang/sdk-js/no-transforms"
import { initLoadWrapper } from "@inlang/sdk-js/adapter-sveltekit/shared"
import type { LayoutLoad } from "./$types.js"

export const load = initLoadWrapper<LayoutLoad>().use(({ params }, { i }) => {
	return {
		id: params.id,
		title: i("title", { name: "inlang" }),
	}
})
```

> You need to replace `initLoadWrapper` with `initRootLayoutLoadWrapper` of it is your root layout file.

### `+page.server.js`

The first parameter of the `use` function is the Event you usually get on a `load` function. You can access any import from the SDK through the second parameter.

```ts
import "@inlang/sdk-js/no-transforms"
import { initPageServerLoadWrapper } from "@inlang/sdk-js/adapter-sveltekit/server"
import type { PageServerLoad } from "./$types.js"

export const load = initPageServerLoadWrapper<PageServerLoad>().use(({ params }, { i }) => {
	return {
		id: params.id,
		title: i("title", { name: "inlang" }),
	}
})
```

> You need to replace `initPageServerLoadWrapper` with `initRootPageServerLoadWrapper` of it is your root server page file.

Using inlang inside Actions looks similar:

```ts
import '@inlang/sdk-js/no-transforms'
import { initRequestHandlerWrapper } from '@inlang/sdk-js/adapter-sveltekit/server'
import type { PageLoad } from "./$types.js"

const delete = initActionWrapper<PageLoad>()
	.use((event, { i }) => {
		// your code goes here
		console.info(i('delete.success'))
	})

export const actions = { delete }
```

### `+page.js`

The first parameter of the `use` function is the Event you usually get on a `load` function. You can access any import from the SDK through the second parameter.

```ts
import "@inlang/sdk-js/no-transforms"
import { initLoadWrapper } from "@inlang/sdk-js/adapter-sveltekit/shared"
import type { PageLoad } from "./$types.js"

export const load = initLoadWrapper<PageLoad>().use(({ params }, { i }) => {
	return {
		id: params.id,
		title: i("title", { name: "inlang" }),
	}
})
```

> You need to replace `initLoadWrapper` with `initRootPageLoadWrapper` of it is your root page file.

### `+server.js`

The first parameter of the `use` function is the Event you usually get on a `ReqestHandler` function. You can access any import from the SDK through the second parameter.

```ts
import "@inlang/sdk-js/no-transforms"
import { initRequestHandlerWrapper } from "@inlang/sdk-js/adapter-sveltekit/server"
import type { PageLoad } from "./$types.js"

export const GET = initRequestHandlerWrapper<PageLoad>().use(({ params }, { i }) => {
	const text = i("title", { name: "inlang" })
	return new Response(text)
})

// same goes for POST, PATCH, PUT, DELETE, OPTIONS and HEAD
```<|MERGE_RESOLUTION|>--- conflicted
+++ resolved
@@ -123,19 +123,12 @@
 	}
 </script>
 
-<<<<<<< HEAD
 {#key languageTag}
 	<!-- your code goes here -->
 
-	<slot />
+		<slot />
+
 {/key}
-=======
-{#key language}
-	<!-- your code goes here -->
-
-	<slot />
-{/if}
->>>>>>> b0b86cf2
 ```
 
 ## Usage of the SDK
