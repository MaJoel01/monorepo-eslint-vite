{
<<<<<<< HEAD
	"$schema": "https://inlang.com/schema/inlang-message-format",
	"jojo_mountain_day": {
		"declarations": [
			"input username",
			"input platform",
			"input userGender"
		],
		"selectors": [
			"platform",
			"userGender"
		],
		"match": {
			"platform=android, userGender=male": "{username} doit télécharger l'application sur son téléphone depuis le Google Play Store.",
			"platform=android, userGender=female": "{username} doit télécharger l'application sur son téléphone depuis le Google Play Store.",
			"platform=ios, userGender=female": "{username} doit télécharger l'application sur son iPhone depuis l'App Store.",
			"platform=ios, userGender=male": "{username} doit télécharger l'application sur son iPhone depuis l'App Store.",
			"platform=*, userGender=*": "La personne doit télécharger l'application."
=======
	"jojo_mountain_day": [
		{
			"match": {
				"platform=android, userGender=male": "{username} doit télécharger l'application sur son téléphone depuis le Google Play Store.",
				"platform=android, userGender=female": "{username} doit télécharger l'application sur son téléphone depuis le Google Play Store.",
				"platform=ios, userGender=female": "{username} doit télécharger l'application sur son iPhone depuis l'App Store.",
				"platform=ios, userGender=male": "{username} doit télécharger l'application sur son iPhone depuis l'App Store.",
				"platform=*, userGender=*": "La personne doit télécharger l'application."
			}
>>>>>>> 07af9418
		}
	]
}<|MERGE_RESOLUTION|>--- conflicted
+++ resolved
@@ -1,33 +1,14 @@
 {
-<<<<<<< HEAD
 	"$schema": "https://inlang.com/schema/inlang-message-format",
 	"jojo_mountain_day": {
-		"declarations": [
-			"input username",
-			"input platform",
-			"input userGender"
-		],
-		"selectors": [
-			"platform",
-			"userGender"
-		],
+		"declarations": ["input username", "input platform", "input userGender"],
+		"selectors": ["platform", "userGender"],
 		"match": {
 			"platform=android, userGender=male": "{username} doit télécharger l'application sur son téléphone depuis le Google Play Store.",
 			"platform=android, userGender=female": "{username} doit télécharger l'application sur son téléphone depuis le Google Play Store.",
 			"platform=ios, userGender=female": "{username} doit télécharger l'application sur son iPhone depuis l'App Store.",
 			"platform=ios, userGender=male": "{username} doit télécharger l'application sur son iPhone depuis l'App Store.",
 			"platform=*, userGender=*": "La personne doit télécharger l'application."
-=======
-	"jojo_mountain_day": [
-		{
-			"match": {
-				"platform=android, userGender=male": "{username} doit télécharger l'application sur son téléphone depuis le Google Play Store.",
-				"platform=android, userGender=female": "{username} doit télécharger l'application sur son téléphone depuis le Google Play Store.",
-				"platform=ios, userGender=female": "{username} doit télécharger l'application sur son iPhone depuis l'App Store.",
-				"platform=ios, userGender=male": "{username} doit télécharger l'application sur son iPhone depuis l'App Store.",
-				"platform=*, userGender=*": "La personne doit télécharger l'application."
-			}
->>>>>>> 07af9418
 		}
-	]
+	}
 }