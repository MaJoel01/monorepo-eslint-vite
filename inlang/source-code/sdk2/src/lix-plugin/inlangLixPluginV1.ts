import type { DiffReport, LixPlugin } from "@lix-js/sdk";
import { Bundle, Message, Variant } from "../schema/schemaV2.js";
import { loadDatabaseInMemory } from "sqlite-wasm-kysely";
import { initKysely } from "../database/initKysely.js";

export const inlangLixPluginV1: LixPlugin<{
	bundle: Bundle;
	message: Message;
	variant: Variant;
}> = {
	key: "inlang-lix-plugin-v1",
	glob: "*",
	// TODO
	// idea:
	//   1. runtime reflection for lix on the change schema
	//   2. lix can validate the changes based on the schema
	// schema: {
	// 	bundle: Bundle,
	// 	message: Message,
	// 	variant: Variant,
	// },
	diff: {
		// TODO does not account for deletions
<<<<<<< HEAD
		file: async ({ old, neu }) => {
=======
		file: async ({ old, neu, path }) => {
			
>>>>>>> 3fc3e711
			// can only handle the database for now
			if (neu === undefined || neu.path?.endsWith("db.sqlite") === false) {
				return [];
			}
			const result: DiffReport[] = [];
			const oldDb = old
				? initKysely({ sqlite: await loadDatabaseInMemory(old.data) })
				: undefined;
			// eslint-disable-next-line @typescript-eslint/no-non-null-assertion
			const newDb = neu
				? initKysely({
						sqlite: await loadDatabaseInMemory(neu.data),
				  })
				: undefined;
			const newProjectBundles = await newDb
				?.selectFrom("bundle")
				.selectAll()
				.execute();
			const newProjectMessages = await newDb
				?.selectFrom("message")
				.selectAll()
				.execute();
			const newProjectVariants = await newDb
				?.selectFrom("variant")
				.selectAll()
				.execute();

			for (const bundle of newProjectBundles ?? []) {
				const oldBundle = await oldDb
					?.selectFrom("bundle")
					.selectAll()
					.where("id", "=", bundle.id)
					.executeTakeFirst();
				result.push(
					...(await inlangLixPluginV1.diff.bundle({
						old: oldBundle,
						neu: bundle,
					}))
				);
			}
			for (const message of newProjectMessages ?? []) {
				const oldMessage = await oldDb
					?.selectFrom("message")
					.selectAll()
					.where("id", "=", message.id)
					.executeTakeFirst();

				result.push(
					...(await inlangLixPluginV1.diff.message({
						old: oldMessage,
						neu: message,
					}))
				);
			}
			for (const variant of newProjectVariants ?? []) {
				const oldVariant = await oldDb
					?.selectFrom("variant")
					.selectAll()
					.where("id", "=", variant.id)
					.executeTakeFirst();
				result.push(
					...(await inlangLixPluginV1.diff.variant({
						old: oldVariant,
						neu: variant,
					}))
				);
			}
			
			return result;
		},
		bundle: ({ old, neu }) =>
			jsonStringifyComparison({ old, neu, type: "bundle" }),
		message: ({ old, neu }) =>
			jsonStringifyComparison({ old, neu, type: "message" }),
		variant: ({ old, neu }) =>
			jsonStringifyComparison({ old, neu, type: "variant" }),
	},
};

function jsonStringifyComparison({
	old,
	neu,
	type,
}: {
	old?: Bundle | Message | Variant;
	neu?: Bundle | Message | Variant;
	type: "bundle" | "message" | "variant";
}): DiffReport[] {
	if (old === undefined && neu) {
		return [{ type, old, neu, operation: "insert" } satisfies DiffReport];
	} else if (old !== undefined && neu === undefined) {
		return [{ type, old, neu, operation: "delete" } satisfies DiffReport];
	} else if (old && neu) {
		const hasDiff = JSON.stringify(old) !== JSON.stringify(neu);
		if (hasDiff) {
			return [
				{
					type,
					operation: "update",
					old,
					neu,
				} satisfies DiffReport,
			];
		}
	}
	return [];
}<|MERGE_RESOLUTION|>--- conflicted
+++ resolved
@@ -21,12 +21,7 @@
 	// },
 	diff: {
 		// TODO does not account for deletions
-<<<<<<< HEAD
 		file: async ({ old, neu }) => {
-=======
-		file: async ({ old, neu, path }) => {
-			
->>>>>>> 3fc3e711
 			// can only handle the database for now
 			if (neu === undefined || neu.path?.endsWith("db.sqlite") === false) {
 				return [];
