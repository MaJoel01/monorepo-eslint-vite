--- conflicted
+++ resolved
@@ -9,19 +9,13 @@
 import type { resolveModules } from "./resolve-modules/index.js"
 import type { MessageLintReport, Message } from "./versionedInterfaces.js"
 import { lintSingleMessage } from "./lint/index.js"
-<<<<<<< HEAD
+
 import { ReactiveMap } from "./reactivity/map.js"
 import { createMemo, onCleanup, untrack, batch } from "./reactivity/solid.js"
 import { createSubscribable } from "./loadProject.js"
-=======
 
 import _debug from "debug"
 const debug = _debug("sdk:lintReports")
-
-function sleep(ms: number) {
-	return new Promise((resolve) => setTimeout(resolve, ms))
-}
->>>>>>> dd012010
 
 /**
  * Creates a non-reactive async query API for lint reports.
@@ -89,7 +83,6 @@
 			})
 		}
 
-<<<<<<< HEAD
 		// setup delegate of message query
 		const messageQueryChangeDelegate: MessageQueryDelegate = {
 			onCleanup: () => {
@@ -125,19 +118,6 @@
 
 		untrack(() => {
 			messagesQuery.setDelegate(messageQueryChangeDelegate, true)
-=======
-		// TODO unhandled promise rejection (as before the refactor) but won't tackle this in this pr
-		lintSingleMessage({
-			rules: rulesArray,
-			settings: settingsObject(),
-			messages: messages,
-			message: message,
-		}).then((report) => {
-			if (report.errors.length === 0 && index.get(message.id) !== report.data) {
-				debug("lintSingleMessage", message.id, report.data.length)
-				index.set(message.id, report.data)
-			}
->>>>>>> dd012010
 		})
 	})
 
@@ -177,7 +157,6 @@
 		return false
 	}
 
-<<<<<<< HEAD
 	if (reportsA.length !== reportsB.length) {
 		return false
 	}
@@ -209,20 +188,6 @@
 				return false
 			}
 		}
-=======
-	return {
-		getAll: async () => {
-			await sleep(0) // evaluate on next tick to allow for out-of-order effects
-			const flatValues = [...index.values()].flat()
-			debug("getAll", flatValues.length)
-			return structuredClone(flatValues.length === 0 ? [] : flatValues)
-		},
-		get: async (args: Parameters<MessageLintReportsQueryApi["get"]>[0]) => {
-			await sleep(0) // evaluate on next tick to allow for out-of-order effects
-			debug("get", args.where.messageId)
-			return structuredClone(index.get(args.where.messageId) ?? [])
-		},
->>>>>>> dd012010
 	}
 	return true
 }