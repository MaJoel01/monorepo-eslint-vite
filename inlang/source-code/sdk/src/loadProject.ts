/* eslint-disable @typescript-eslint/no-non-null-assertion */
import type {
	InlangProject,
	InstalledMessageLintRule,
	InstalledPlugin,
	Subscribable,
} from "./api.js"
import { type ImportFunction, resolveModules } from "./resolve-modules/index.js"
import { TypeCompiler, ValueErrorType } from "@sinclair/typebox/compiler"
import {
	ProjectSettingsFileJSONSyntaxError,
	ProjectSettingsFileNotFoundError,
	ProjectSettingsInvalidError,
	PluginLoadMessagesError,
	PluginSaveMessagesError,
	LoadProjectInvalidArgument,
	LoadMessageError,
	SaveMessageError,
} from "./errors.js"
import { createRoot, createSignal, createEffect } from "./reactivity/solid.js"
import { createMessagesQuery } from "./createMessagesQuery.js"
import { createMessageLintReportsQuery } from "./createMessageLintReportsQuery.js"
import { ProjectSettings, Message, type NodeishFilesystemSubset } from "./versionedInterfaces.js"
import { tryCatch, type Result } from "@inlang/result"
import { migrateIfOutdated } from "@inlang/project-settings/migration"
import { createNodeishFsWithAbsolutePaths } from "./createNodeishFsWithAbsolutePaths.js"
<<<<<<< HEAD
import { normalizePath, type NodeishFilesystem, getDirname } from "@lix-js/fs"
=======
import { normalizePath } from "@lix-js/fs"
>>>>>>> d412e281
import { isAbsolutePath } from "./isAbsolutePath.js"
import { maybeMigrateToDirectory } from "./migrations/migrateToDirectory.js"
<<<<<<< HEAD

import {
	getMessageIdFromPath,
	getPathFromMessageId,
	parseMessage,
	stringifyMessage as stringifyMessage,
} from "./storage/helper.js"

import { humanIdHash } from "./storage/human-id/human-readable-id.js"

import type { Repository } from "@lix-js/client"
import { generateProjectId } from "./generateProjectId.js"
import { createNodeishFsWithWatcher } from "./createNodeishFsWithWatcher.js"
=======
import { maybeCreateFirstProjectId } from "./migrations/maybeCreateFirstProjectId.js"
import type { Repository } from "@lix-js/client"
>>>>>>> d412e281

const settingsCompiler = TypeCompiler.Compile(ProjectSettings)

/**
 * Creates an inlang instance.
 *
 * @param projectPath - Absolute path to the inlang settings file.
 * @param @deprecated nodeishFs - Filesystem that implements the NodeishFilesystemSubset interface.
 * @param _import - Use `_import` to pass a custom import function for testing,
 *   and supporting legacy resolvedModules such as CJS.
 * @param _capture - Use `_capture` to capture events for analytics.
 *
 */
export async function loadProject(args: {
	projectPath: string
	nodeishFs: Repository["nodeishFs"]
	_import?: ImportFunction
	_capture?: (id: string, props: Record<string, unknown>) => void
}): Promise<InlangProject>

/**
 * @param projectPath - Absolute path to the inlang settings file.
 * @param repo - An instance of a lix repo as returned by `openRepository`.
 * @param _import - Use `_import` to pass a custom import function for testing,
 *   and supporting legacy resolvedModules such as CJS.
 * @param _capture - Use `_capture` to capture events for analytics.
 *
 */
export async function loadProject(args: {
	projectPath: string
	repo: Repository
	_import?: ImportFunction
	_capture?: (id: string, props: Record<string, unknown>) => void
}): Promise<InlangProject>

export async function loadProject(args: {
	projectPath: string
	repo?: Repository
	_import?: ImportFunction
	_capture?: (id: string, props: Record<string, unknown>) => void
	nodeishFs?: Repository["nodeishFs"]
}): Promise<InlangProject> {
	const projectPath = normalizePath(args.projectPath)

	// -- validation --------------------------------------------------------
	// the only place where throwing is acceptable because the project
	// won't even be loaded. do not throw anywhere else. otherwise, apps
	// can't handle errors gracefully.

	if (!isAbsolutePath(args.projectPath)) {
		throw new LoadProjectInvalidArgument(
			`Expected an absolute path but received "${args.projectPath}".`,
			{ argument: "projectPath" }
		)
	} else if (/[^\\/]+\.inlang$/.test(projectPath) === false) {
		throw new LoadProjectInvalidArgument(
			`Expected a path ending in "{name}.inlang" but received "${projectPath}".\n\nValid examples: \n- "/path/to/micky-mouse.inlang"\n- "/path/to/green-elephant.inlang\n`,
			{ argument: "projectPath" }
		)
	}

	let fs: Repository["nodeishFs"]
	if (args.nodeishFs) {
		// TODO: deprecate
		fs = args.nodeishFs
	} else if (args.repo) {
		fs = args.repo.nodeishFs
	} else {
		throw new LoadProjectInvalidArgument(`Repo missing from arguments.`, { argument: "repo" })
	}

	const nodeishFs = createNodeishFsWithAbsolutePaths({
		projectPath,
		nodeishFs: fs,
	})

	// -- migratations ------------------------------------------------

	await maybeMigrateToDirectory({ nodeishFs: fs, projectPath })
	await maybeCreateFirstProjectId({ projectPath, repo: args.repo })

	// -- load project ------------------------------------------------------
	return await createRoot(async () => {
		const [initialized, markInitAsComplete, markInitAsFailed] = createAwaitable()
		// -- settings ------------------------------------------------------------

		const [settings, _setSettings] = createSignal<ProjectSettings>()
		createEffect(() => {
			// TODO:
			// if (projectId) {
			// 	telemetryBrowser.group("project", projectId, {
			// 		name: projectId,
			// 	})
			// }

			loadSettings({ settingsFilePath: projectPath + "/settings.json", nodeishFs })
				.then((settings) => {
					setSettings(settings)
					// rename settings to get a convenient access to the data in Posthog
					const project_settings = settings
					args._capture?.("SDK used settings", { project_settings })
				})
				.catch((err) => {
					markInitAsFailed(err)
				})
		})
		// TODO: create FS watcher and update settings on change

		const writeSettingsToDisk = skipFirst((settings: ProjectSettings) =>
			_writeSettingsToDisk({ nodeishFs, settings, projectPath })
		)

		const setSettings = (settings: ProjectSettings): Result<void, ProjectSettingsInvalidError> => {
			try {
				const validatedSettings = parseSettings(settings)
				_setSettings(validatedSettings)

				writeSettingsToDisk(validatedSettings)
				return { data: undefined }
			} catch (error: unknown) {
				if (error instanceof ProjectSettingsInvalidError) {
					return { error }
				}

				throw new Error(
					"Unhandled error in setSettings. This is an internal bug. Please file an issue."
				)
			}
		}

		// -- resolvedModules -----------------------------------------------------------

		const [resolvedModules, setResolvedModules] =
			createSignal<Awaited<ReturnType<typeof resolveModules>>>()

		createEffect(() => {
			const _settings = settings()
			if (!_settings) return

			resolveModules({ settings: _settings, nodeishFs, _import: args._import })
				.then((resolvedModules) => {
					setResolvedModules(resolvedModules)
				})
				.catch((err) => markInitAsFailed(err))
		})

		// -- messages ----------------------------------------------------------

		let settingsValue: ProjectSettings
		createEffect(() => (settingsValue = settings()!)) // workaround to not run effects twice (e.g. settings change + modules change) (I'm sure there exists a solid way of doing this, but I haven't found it yet)

		// please don't use this as source of truth, use the query instead
		// needed for granular linting
		const [messages, setMessages] = createSignal<Message[]>()

		const [messageLoadErrors, setMessageLoadErrors] = createSignal<{
			[messageId: string]: Error
		}>({})

		const [messageSaveErrors, setMessageSaveErrors] = createSignal<{
			[messageId: string]: Error
		}>({})

		const messageFolderPath = projectPath + "/messages" + "/v1"

		createEffect(() => {
			// wait for first effect excution until modules are resolved
			const _resolvedModules = resolvedModules()
			if (!_resolvedModules) return

			// -- initial load of all messages found in the messages folder ----------
			const loadAndSetMessages = async (fs: NodeishFilesystemSubset) => {
				const loadedMessages: Message[] = []

				try {
					// make sure the message folder exists within the .inlang folder
					try {
						await fs.mkdir(messageFolderPath, { recursive: true })
					} catch (e) {
						if ((e as any).code !== "EEXIST") {
							throw e
						}
					}

					// helper function that traverses recursivly through the tree
					const readFilesFromFolderRecursive = async (
						fileSystem: NodeishFilesystemSubset,
						rootPath: string,
						pathToRead: string
					) => {
						let filePaths: string[] = []
						const paths = await fileSystem.readdir(rootPath + pathToRead)
						for (const path of paths) {
							// TODO #1844 FILESYSTEM - what is inlangs best practice to handle other file systems atm?
							const stat = await fileSystem.stat(rootPath + pathToRead + "/" + path)

							if (stat.isDirectory()) {
								const subfolderPaths = await readFilesFromFolderRecursive(
									fileSystem,
									rootPath,
									// TODO #1844 FILESYSTEM - what is inlangs best practice to handle other file systems atm?
									pathToRead + "/" + path
								)
								filePaths = filePaths.concat(subfolderPaths)
							} else {
								// TODO #1844 FILESYSTEM - what is inlangs best practice to handle other file systems atm?
								filePaths.push(pathToRead + "/" + path)
							}
						}
						return filePaths
					}

					const messageFilePaths = await readFilesFromFolderRecursive(fs, messageFolderPath, "")
					for (const messageFilePath of messageFilePaths) {
						const messageId = getMessageIdFromPath(messageFilePath)
						if (!messageId) {
							// ignore files not matching the expected id file path
							continue
						}
						try {
							const messageRaw = await fs.readFile(`${messageFolderPath}${messageFilePath}`, {
								encoding: "utf-8",
							})

							const message = parseMessage(messageFilePath, messageRaw) as Message

							// if we end up here - message parsing was successfull remove entry in erros map if it exists
							const _messageLoadErrors = { ...messageLoadErrors() }
							delete _messageLoadErrors[messageId]
							setMessageLoadErrors(messageLoadErrors)

							loadedMessages.push(message)
						} catch (e) {
							// TODO #1844 FINK - test errors being propagated - fink doesnt show errors other than lints at the moment...
							// if reading of a single message fails we propagate the error to the project errors
							messageLoadErrors()[messageId] = new LoadMessageError({
								path: messageFilePath,
								messageId,
								cause: e,
							})
							setMessageLoadErrors(messageLoadErrors)
						}
					}

					setMessages(loadedMessages)

					markInitAsComplete()
				} catch (err) {
					markInitAsFailed(new PluginLoadMessagesError({ cause: err }))
				}
			}

			// -- subsequencial upsers and delete of messages on file changes ------------
			loadAndSetMessages(nodeishFs).then(() => {
				// when initial message loading is done start watching on file changes in the message dir
				;(async () => {
					try {
						// NOTE: We dont use the abortController at the moment - this is the same for the SDK everywhere atm.
						// const abortController = new AbortController()
						const watcher = nodeishFs.watch(messageFolderPath, {
							// signal: abortController.signal,
							persistent: false,
							recursive: true,
						})
						if (watcher) {
							//eslint-disable-next-line @typescript-eslint/no-unused-vars
							for await (const event of watcher) {
								if (!event.filename) {
									throw new Error("filename not set in event...")
								}

								const messageId = getMessageIdFromPath(event.filename)
								if (!messageId) {
									// ignore files not matching the expected id file path
									continue
								}

								let fileContent: string | undefined
								try {
									fileContent = await nodeishFs.readFile(messageFolderPath + "/" + event.filename, {
										encoding: "utf-8",
									})
								} catch (e) {
									// check for file not exists error (expected in case of deletion of a message) rethrow on everything else
									if ((e as any).code !== "ENOENT") {
										throw e
									}
								}

								if (!fileContent) {
									// file was deleted - drop the corresponding message
									messagesQuery.delete({ where: { id: messageId } })
								} else {
									try {
										const message = parseMessage(event.filename, fileContent)

										// if we end up here - message parsing was successfull remove entry in erros map if it exists
										const _messageLoadErrors = messageLoadErrors()
										delete _messageLoadErrors[messageId]
										setMessageLoadErrors(_messageLoadErrors)

										const currentMessage = messagesQuery.get({ where: { id: messageId } })
										const currentMessageStringified = stringifyMessage(currentMessage)
										if (currentMessage && currentMessageStringified === fileContent) {
											continue
										}

										messagesQuery.upsert({ where: { id: messageId }, data: message })
									} catch (e) {
										// TODO #1844 FINK - test errors being propagated - fink doesnt show errors other than lints at the moment...
										messageLoadErrors()[messageId] = new LoadMessageError({
											path: messageFolderPath + "/" + event.filename,
											messageId,
											cause: e,
										})
										setMessageLoadErrors(messageLoadErrors)
									}
								}
							}
						}
					} catch (err: any) {
						if (err.name === "AbortError") return
						throw err
					}
				})()
			})
		})

		// -- installed items ----------------------------------------------------

		const installedMessageLintRules = () => {
			if (!resolvedModules()) return []
			return resolvedModules()!.messageLintRules.map(
				(rule) =>
					({
						id: rule.id,
						displayName: rule.displayName,
						description: rule.description,
						module:
							resolvedModules()?.meta.find((m) => m.id.includes(rule.id))?.module ??
							"Unknown module. You stumbled on a bug in inlang's source code. Please open an issue.",
						// default to warning, see https://github.com/opral/monorepo/issues/1254
						level: settingsValue["messageLintRuleLevels"]?.[rule.id] ?? "warning",
					} satisfies InstalledMessageLintRule)
			) satisfies Array<InstalledMessageLintRule>
		}

		const installedPlugins = () => {
			if (!resolvedModules()) return []
			return resolvedModules()!.plugins.map((plugin) => ({
				id: plugin.id,
				displayName: plugin.displayName,
				description: plugin.description,
				module:
					resolvedModules()?.meta.find((m) => m.id.includes(plugin.id))?.module ??
					"Unknown module. You stumbled on a bug in inlang's source code. Please open an issue.",
			})) satisfies Array<InstalledPlugin>
		}

		// -- app ---------------------------------------------------------------

		const initializeError: Error | undefined = await initialized.catch((error) => error)

		const abortController = new AbortController()
		const hasWatcher = nodeishFs.watch("/", { signal: abortController.signal }) !== undefined

		const messagesQuery = createMessagesQuery(() => messages() || [])

		const trackedMessages: Map<string, () => void> = new Map()
		let initialSetup = true
		// -- subscribe to all messages and write to files on signal -------------
		createEffect(() => {
			const _resolvedModules = resolvedModules()
			if (!_resolvedModules) return

			const currentMessageIds = messagesQuery.includedMessageIds()
			const deletedMessageTrackedMessage = [...trackedMessages].filter(
				(tracked) => !currentMessageIds.includes(tracked[0])
			)

			const saveMessagesPlugin = _resolvedModules.plugins.find(
				(plugin) => plugin.saveMessages !== undefined
			)

			// TODO #1844 add reasoning behind salting of project id
			for (const messageId of currentMessageIds) {
				if (!trackedMessages!.has(messageId!)) {
					// TODO #1844 INFORM to avoid to drop the effect after creation we need to create a new disposable root
					createRoot((dispose) => {
						createEffect(() => {
							const message = messagesQuery.get({ where: { id: messageId } })!
							if (!message) {
								return
							}
							if (!trackedMessages?.has(messageId)) {
								// initial effect execution - add dispose function
								trackedMessages?.set(messageId, dispose)
							}

							if (!initialSetup) {
								const persistMessage = async (
									fs: NodeishFilesystemSubset,
									path: string,
									message: Message
								) => {
									let dir = getDirname(path)
									dir = dir.endsWith("/") ? dir.slice(0, -1) : dir

									try {
										await fs.mkdir(dir, { recursive: true })
									} catch (e) {
										if ((e as any).code !== "EEXIST") {
											throw e
										}
									}

									await fs.writeFile(path, stringifyMessage(message))

									saveMessages(fs, messagesQuery, settings()!, saveMessagesPlugin)
									// debouncedSave(messagesQuery.getAll())
								}
								const messageFilePath = messageFolderPath + "/" + getPathFromMessageId(message.id)
								persistMessage(nodeishFs, messageFilePath, message)
									.then(() => {
										const _messageSaveErrors = messageSaveErrors()
										delete _messageSaveErrors[messageId]
										setMessageLoadErrors(_messageSaveErrors)
									})
									.catch((error) => {
										// TODO #1844 FINK - test if errors get propagated
										// in case saving didn't work (problem during serialization or saving to file) - add to message error array in project
										messageSaveErrors()[messageId] = new SaveMessageError({
											path: messageFilePath,
											messageId,
											cause: error,
										})
										setMessageSaveErrors(messageLoadErrors)
									})
							}
						})
					})
				}
			}

			for (const deletedMessage of deletedMessageTrackedMessage) {
				const messageFilePath = messageFolderPath + "/" + getPathFromMessageId(deletedMessage[0])
				try {
					nodeishFs.rm(messageFilePath)
					saveMessages(nodeishFs, messagesQuery, settings()!, saveMessagesPlugin)
					// debouncedSave(messagesQuery.getAll())
				} catch (e) {
					if ((e as any).code !== "ENOENT") {
						throw e
					}
				}
				// dispose
				trackedMessages.get(deletedMessage[0])?.()
				trackedMessages.delete(deletedMessage[0])
			}

			initialSetup = false
		})

		// run import
		const _resolvedModules = resolvedModules()
		const _settings = settings()

		const fsWithWatcher = createNodeishFsWithWatcher({
			nodeishFs: nodeishFs,
			updateMessages: () => {
				// TODO #1844 CLEARIFY the current solution does not watch on deletion or creation of a file (if one adds de.json in case of the json plugin we wont recognize this until restart)
				if (_resolvedModules?.resolvedPluginApi.loadMessages && _settings) {
					// get plugin finding the plugin that provides loadMessages function
					const loadMessagePlugin = _resolvedModules.plugins.find(
						(plugin) => plugin.loadMessages !== undefined
					)

					// TODO #1844 FINK check error handling for plugin load methods (triggered by file change)
					loadMessages(fsWithWatcher, messagesQuery, settings()!, loadMessagePlugin)
				}
			},
		})
		// initial project setup finished - import all messages using legacy load Messages method
		if (_resolvedModules?.resolvedPluginApi.loadMessages && _settings) {
			// get plugin finding the plugin that provides loadMessages function
			const loadMessagePlugin = _resolvedModules.plugins.find(
				(plugin) => plugin.loadMessages !== undefined
			)

			// TODO #1844 FINK check error handling for plugin load methods (initial load)
			await loadMessages(fsWithWatcher, messagesQuery, _settings, loadMessagePlugin)
		}

		const lintReportsQuery = createMessageLintReportsQuery(
			messagesQuery,
			settings as () => ProjectSettings,
			installedMessageLintRules,
			resolvedModules,
			hasWatcher
		)

		// TODO #1844 INFORM this is no longer needed
		const debouncedSave = skipFirst(
			debounce(
				500,
				async (newMessages) => {
					// entered maximum every 500ms - doesn't mean its finished by that time
					try {
						const loadMessagePlugin = _resolvedModules.plugins.find(
							(plugin) => plugin.loadMessages !== undefined
						)
						const loadPluginId = loadMessagePlugin!.id

						const messagesToExport: Message[] = []
						for (const message of newMessages) {
							const fixedExportMessage = { ...message }
							// TODO #1585 here we match using the id to support legacy load message plugins - after we introduced import / export methods we will use importedMessage.alias
							fixedExportMessage.id =
								fixedExportMessage.alias[loadPluginId] ?? fixedExportMessage.id

							messagesToExport.push(fixedExportMessage)
						}

						// this will execute on the next tick - processing of the maschine translations that returned within the tick will kick in
						await resolvedModules()?.resolvedPluginApi.saveMessages({
							settings: settingsValue,
							messages: messagesToExport,
						})
					} catch (err) {
						throw new PluginSaveMessagesError({
							cause: err,
						})
					}
					const abortController = new AbortController()
					if (
						newMessages.length !== 0 &&
						JSON.stringify(newMessages) !== JSON.stringify(messages()) &&
						nodeishFs.watch("/", { signal: abortController.signal }) !== undefined
					) {
						setMessages(newMessages)
					}
				},
				{ atBegin: false }
			)
		)

		return {
			installed: {
				plugins: createSubscribable(() => installedPlugins()),
				messageLintRules: createSubscribable(() => installedMessageLintRules()),
			},
			errors: createSubscribable(() => [
				...(initializeError ? [initializeError] : []),
				...(resolvedModules() ? resolvedModules()!.errors : []),
				...Object.values(messageLoadErrors()),
				...Object.values(messageSaveErrors()),
				// have a query error exposed
				//...(lintErrors() ?? []),
			]),
			settings: createSubscribable(() => settings() as ProjectSettings),
			setSettings,
			customApi: createSubscribable(() => resolvedModules()?.resolvedPluginApi.customApi || {}),
			query: {
				messages: messagesQuery,
				messageLintReports: lintReportsQuery,
			},
		} satisfies InlangProject
	})
}

//const x = {} as InlangProject

// ------------------------------------------------------------------------------------------------

const loadSettings = async (args: {
	settingsFilePath: string
	nodeishFs: NodeishFilesystemSubset
}) => {
	const { data: settingsFile, error: settingsFileError } = await tryCatch(
		async () => await args.nodeishFs.readFile(args.settingsFilePath, { encoding: "utf-8" })
	)
	if (settingsFileError)
		throw new ProjectSettingsFileNotFoundError({
			cause: settingsFileError,
			path: args.settingsFilePath,
		})

	const json = tryCatch(() => JSON.parse(settingsFile!))

	if (json.error) {
		throw new ProjectSettingsFileJSONSyntaxError({
			cause: json.error,
			path: args.settingsFilePath,
		})
	}
	return parseSettings(json.data)
}

const parseSettings = (settings: unknown) => {
	const withMigration = migrateIfOutdated(settings as any)
	if (settingsCompiler.Check(withMigration) === false) {
		const typeErrors = [...settingsCompiler.Errors(settings)]
		if (typeErrors.length > 0) {
			throw new ProjectSettingsInvalidError({
				errors: typeErrors,
			})
		}
	}

	const { sourceLanguageTag, languageTags } = settings as ProjectSettings
	if (!languageTags.includes(sourceLanguageTag)) {
		throw new ProjectSettingsInvalidError({
			errors: [
				{
					message: `The sourceLanguageTag "${sourceLanguageTag}" is not included in the languageTags "${languageTags.join(
						'", "'
					)}". Please add it to the languageTags.`,
					type: ValueErrorType.String,
					schema: ProjectSettings,
					value: sourceLanguageTag,
					path: "sourceLanguageTag",
				},
			],
		})
	}

	return withMigration
}

const _writeSettingsToDisk = async (args: {
	projectPath: string
	nodeishFs: NodeishFilesystemSubset
	settings: ProjectSettings
}) => {
	const { data: serializedSettings, error: serializeSettingsError } = tryCatch(() =>
		// TODO: this will probably not match the original formatting
		JSON.stringify(args.settings, undefined, 2)
	)
	if (serializeSettingsError) {
		throw serializeSettingsError
	}

	const { error: writeSettingsError } = await tryCatch(async () =>
		args.nodeishFs.writeFile(args.projectPath + "/settings.json", serializedSettings)
	)

	if (writeSettingsError) {
		throw writeSettingsError
	}
}

// ------------------------------------------------------------------------------------------------

const createAwaitable = () => {
	let resolve: () => void
	let reject: () => void

	const promise = new Promise<void>((res, rej) => {
		resolve = res
		reject = rej
	})

	return [promise, resolve!, reject!] as [
		awaitable: Promise<void>,
		resolve: () => void,
		reject: (e: unknown) => void
	]
}

// ------------------------------------------------------------------------------------------------

// TODO: create global util type
type MaybePromise<T> = T | Promise<T>

const makeTrulyAsync = <T>(fn: MaybePromise<T>): Promise<T> => (async () => fn)()

// Skip initial call, eg. to skip setup of a createEffect
function skipFirst(func: (args: any) => any) {
	let initial = false
	return function (...args: any) {
		if (initial) {
			// @ts-ignore
			return func.apply(this, args)
		}
		initial = true
	}
}

export function createSubscribable<T>(signal: () => T): Subscribable<T> {
	return Object.assign(signal, {
		subscribe: (callback: (value: T) => void) => {
			createEffect(() => {
				callback(signal())
			})
		},
	})
}

// --- serialization of loading / saving messages.
// 1. A plugin saveMessage call can not be called simultaniously to avoid side effects - its an async function not controlled by us
// 2. loading and saving must not run in "parallel".
// - json plugin exports into separate file per language.
// - saving a message in two different languages would lead to a write in de.json first
// - This will leads to a load of the messages and since en.json has not been saved yet the english variant in the message would get overritten with the old state again

let isSaving: boolean
let currentSaveMessages: Promise<void> | undefined
let sheduledSaveMessages:
	| [awaitable: Promise<void>, resolve: () => void, reject: (e: unknown) => void]
	| undefined

let isLoading = false
let sheduledLoadMessages:
	| [awaitable: Promise<void>, resolve: () => void, reject: (e: unknown) => void]
	| undefined

/**
 * Messsage that loads messages from a plugin - this method synchronizes with the saveMessage funciton.
 * If a save is in progress loading will wait until saving is done. If another load kicks in during this load it will queue the
 * load and execute it at the end of this load. subsequential loads will not be queued but the same promise will be reused
 *
 * - NOTE: this means that the parameters used to load like settingsValue and loadPlugin might not take into account. this has to be refactored
 * with the loadProject restructuring
 * @param fs
 * @param messagesQuery
 * @param settingsValue
 * @param loadPlugin
 * @returns void - updates the files and messages in of the project in place
 */
async function loadMessages(
	fs: NodeishFilesystemSubset,
	messagesQuery: InlangProject["query"]["messages"],
	settingsValue: ProjectSettings,
	loadPlugin: any // TODO #1844 CLEARIFY what type should we use for this?
) {
	// TODO #1844 CLEARIFY the current approach introuces a sync between both systems - we dont delete messages that we don't see int he plugins produced messages array anymore

	// let the current save process finish first
	if (currentSaveMessages) {
		await currentSaveMessages
	}

	// loading is an asynchronous process - check if another load is in progress - queue this call if so
	if (isLoading) {
		if (!sheduledLoadMessages) {
			sheduledLoadMessages = createAwaitable()
		}
		// another load will take place right after the current one - its goingt to be idempotent form the current requested one - don't reschedule
		return sheduledLoadMessages[0]
	}

	// set loading flag
	isLoading = true

	const loadPluginId = loadPlugin!.id

	const loadedMessages = await makeTrulyAsync(
		loadPlugin.loadMessages({
			// @ts-ignore
			settings: settingsValue,
			nodeishFs: fs,
		})
	)

	for (const loadedMessage of loadedMessages) {
		const currentMessages = messagesQuery
			.getAll()
			// TODO #1585 here we match using the id to support legacy load message plugins - after we introduced import / export methods we will use importedMessage.alias
			.filter((message: any) => message.alias[loadPluginId] === loadedMessage.id)

		if (currentMessages.length > 1) {
			// TODO #1844 CLEARIFY how to handle the case that we find a dublicated alias during import? - change Error correspondingly
			throw new Error("more than one message with the same alias found ")
		} else if (currentMessages.length === 1) {
			// update message in place - leave message id and alias untouched
			loadedMessage.alias = {} as any
			// TODO #1585 we have to map the id of the importedMessage to the alias and fill the id property with the id of the existing message - change when import mesage provides importedMessage.alias
			loadedMessage.alias[loadPluginId] = loadedMessage.id
			loadedMessage.alias["library.inlang.paraglideJs"] = loadedMessage.id
			loadedMessage.id = currentMessages[0]!.id

			// TODO #1844 INFORM stringifyMessage encodes messages independent from key order!
			const importedEnecoded = stringifyMessage(loadedMessage)
			const currentMessageEncoded = stringifyMessage(currentMessages[0]!)
			if (importedEnecoded === currentMessageEncoded) {
				continue
			}
			messagesQuery.update({ where: { id: loadedMessage.id }, data: loadedMessage })
		} else {
			// message with the given alias does not exist so far
			loadedMessage.alias = {} as any
			// TODO #1585 we have to map the id of the importedMessage to the alias - change when import mesage provides importedMessage.alias
			loadedMessage.alias[loadPluginId] = loadedMessage.id
			loadedMessage.alias["library.inlang.paraglideJs"] = loadedMessage.id

			let currentOffset = 0
			let messsageId: string | undefined
			do {
				messsageId = humanIdHash(loadedMessage.id, currentOffset)
				if (messagesQuery.get({ where: { id: messsageId } })) {
					currentOffset += 1
					messsageId = undefined
				}
			} while (messsageId === undefined)

			// create a humanId based on a hash of the alias
			loadedMessage.id = messsageId

			// add the message - this will trigger an async file creation in the backgound!
			messagesQuery.create({ data: loadedMessage })
		}
	}

	isLoading = false

	const executingScheduledMessages = sheduledLoadMessages
	if (executingScheduledMessages) {
		// a load has been requested during the load - executed it

		// reset sheduling to except scheduling again
		sheduledLoadMessages = undefined

		// recall load unawaited to allow stack to pop
		loadMessages(fs, messagesQuery, settingsValue, loadPlugin).then(
			() => {
				executingScheduledMessages[1]()
			},
			(e: Error) => {
				executingScheduledMessages[2](e)
			}
		)
	}
}

async function saveMessages(
	fs: NodeishFilesystemSubset,
	messagesQuery: InlangProject["query"]["messages"],
	settingsValue: ProjectSettings,
	savePlugin: any // TODO #1844 CLEARIFY what type should we use for this?
) {
	// queue next save if we have a save ongoing
	if (isSaving) {
		if (!sheduledSaveMessages) {
			sheduledSaveMessages = createAwaitable()
		}

		return sheduledSaveMessages[0]
	}

	// set isSavingFlag
	isSaving = true

	const savePluginId = savePlugin!.id

	currentSaveMessages = (async function () {
		try {
			const currentMessages = messagesQuery.getAll()

			const messagesToExport: Message[] = []
			for (const message of currentMessages) {
				const fixedExportMessage = { ...message }
				// TODO #1585 here we match using the id to support legacy load message plugins - after we introduced import / export methods we will use importedMessage.alias
				fixedExportMessage.id = fixedExportMessage.alias[savePluginId] ?? fixedExportMessage.id

				messagesToExport.push(fixedExportMessage)
			}

			// TODO #1844 SPLIT (separate ticket) make sure save messages produces the same output again and again
			await savePlugin.saveMessages({
				settings: settingsValue,
				messages: messagesToExport,
				nodeishFs: fs,
			})
		} catch (err) {
			throw new PluginSaveMessagesError({
				cause: err,
			})
		} finally {
			isSaving = false
		}
	})()

	await currentSaveMessages

	if (sheduledSaveMessages) {
		const executingSheduledSaveMessages = sheduledSaveMessages
		sheduledSaveMessages = undefined

		saveMessages(fs, messagesQuery, settingsValue, savePlugin).then(
			() => {
				executingSheduledSaveMessages[1]()
			},
			(e) => {
				executingSheduledSaveMessages[2](e)
			}
		)
	}
}<|MERGE_RESOLUTION|>--- conflicted
+++ resolved
@@ -24,14 +24,9 @@
 import { tryCatch, type Result } from "@inlang/result"
 import { migrateIfOutdated } from "@inlang/project-settings/migration"
 import { createNodeishFsWithAbsolutePaths } from "./createNodeishFsWithAbsolutePaths.js"
-<<<<<<< HEAD
 import { normalizePath, type NodeishFilesystem, getDirname } from "@lix-js/fs"
-=======
-import { normalizePath } from "@lix-js/fs"
->>>>>>> d412e281
 import { isAbsolutePath } from "./isAbsolutePath.js"
 import { maybeMigrateToDirectory } from "./migrations/migrateToDirectory.js"
-<<<<<<< HEAD
 
 import {
 	getMessageIdFromPath,
@@ -43,12 +38,9 @@
 import { humanIdHash } from "./storage/human-id/human-readable-id.js"
 
 import type { Repository } from "@lix-js/client"
-import { generateProjectId } from "./generateProjectId.js"
 import { createNodeishFsWithWatcher } from "./createNodeishFsWithWatcher.js"
-=======
+
 import { maybeCreateFirstProjectId } from "./migrations/maybeCreateFirstProjectId.js"
-import type { Repository } from "@lix-js/client"
->>>>>>> d412e281
 
 const settingsCompiler = TypeCompiler.Compile(ProjectSettings)
 
@@ -242,19 +234,19 @@
 						let filePaths: string[] = []
 						const paths = await fileSystem.readdir(rootPath + pathToRead)
 						for (const path of paths) {
-							// TODO #1844 FILESYSTEM - what is inlangs best practice to handle other file systems atm?
+							// TODO #1844 CLEARIFY Felix FILESYSTEM - what is inlangs best practice to handle other file systems atm?
 							const stat = await fileSystem.stat(rootPath + pathToRead + "/" + path)
 
 							if (stat.isDirectory()) {
 								const subfolderPaths = await readFilesFromFolderRecursive(
 									fileSystem,
 									rootPath,
-									// TODO #1844 FILESYSTEM - what is inlangs best practice to handle other file systems atm?
+									// TODO #1844 CLEARIFY Felix FILESYSTEM - what is inlangs best practice to handle other file systems atm?
 									pathToRead + "/" + path
 								)
 								filePaths = filePaths.concat(subfolderPaths)
 							} else {
-								// TODO #1844 FILESYSTEM - what is inlangs best practice to handle other file systems atm?
+								// TODO #1844 CLEARIFY Felix FILESYSTEM - what is inlangs best practice to handle other file systems atm?
 								filePaths.push(pathToRead + "/" + path)
 							}
 						}
@@ -282,7 +274,7 @@
 
 							loadedMessages.push(message)
 						} catch (e) {
-							// TODO #1844 FINK - test errors being propagated - fink doesnt show errors other than lints at the moment...
+							// TODO #1844 FINK - test errors being propagated - fink doesnt show errors other than lints at the moment... -> move to new issue
 							// if reading of a single message fails we propagate the error to the project errors
 							messageLoadErrors()[messageId] = new LoadMessageError({
 								path: messageFilePath,
@@ -358,7 +350,7 @@
 
 										messagesQuery.upsert({ where: { id: messageId }, data: message })
 									} catch (e) {
-										// TODO #1844 FINK - test errors being propagated - fink doesnt show errors other than lints at the moment...
+										// TODO #1844 FINK - test errors being propagated - fink doesnt show errors other than lints at the moment... -> move to new issue
 										messageLoadErrors()[messageId] = new LoadMessageError({
 											path: messageFolderPath + "/" + event.filename,
 											messageId,
@@ -433,10 +425,10 @@
 				(plugin) => plugin.saveMessages !== undefined
 			)
 
-			// TODO #1844 add reasoning behind salting of project id
+			// TODO #1844 add reasoning behind salting of project id -> move to new issue
 			for (const messageId of currentMessageIds) {
 				if (!trackedMessages!.has(messageId!)) {
-					// TODO #1844 INFORM to avoid to drop the effect after creation we need to create a new disposable root
+					// we create a new root to be able to cleanup an effect for a message the got deleted
 					createRoot((dispose) => {
 						createEffect(() => {
 							const message = messagesQuery.get({ where: { id: messageId } })!
@@ -467,6 +459,7 @@
 
 									await fs.writeFile(path, stringifyMessage(message))
 
+									// TODO #1844 we don't wait for the file to be persisted - investigate could this become a problem when we batch update messages
 									saveMessages(fs, messagesQuery, settings()!, saveMessagesPlugin)
 									// debouncedSave(messagesQuery.getAll())
 								}
@@ -478,7 +471,7 @@
 										setMessageLoadErrors(_messageSaveErrors)
 									})
 									.catch((error) => {
-										// TODO #1844 FINK - test if errors get propagated
+										// TODO #1844 FINK - test if errors get propagated -> move to new issue
 										// in case saving didn't work (problem during serialization or saving to file) - add to message error array in project
 										messageSaveErrors()[messageId] = new SaveMessageError({
 											path: messageFilePath,
@@ -497,8 +490,8 @@
 				const messageFilePath = messageFolderPath + "/" + getPathFromMessageId(deletedMessage[0])
 				try {
 					nodeishFs.rm(messageFilePath)
+					// TODO #1844 we don't wait for the file to be persisted - investigate could this become a problem when we batch update messages
 					saveMessages(nodeishFs, messagesQuery, settings()!, saveMessagesPlugin)
-					// debouncedSave(messagesQuery.getAll())
 				} catch (e) {
 					if ((e as any).code !== "ENOENT") {
 						throw e
@@ -519,14 +512,14 @@
 		const fsWithWatcher = createNodeishFsWithWatcher({
 			nodeishFs: nodeishFs,
 			updateMessages: () => {
-				// TODO #1844 CLEARIFY the current solution does not watch on deletion or creation of a file (if one adds de.json in case of the json plugin we wont recognize this until restart)
+				// NOTE the current solution does not watch on deletion or creation of a file (if one adds de.json in case of the json plugin we wont recognize this until restart)
 				if (_resolvedModules?.resolvedPluginApi.loadMessages && _settings) {
 					// get plugin finding the plugin that provides loadMessages function
 					const loadMessagePlugin = _resolvedModules.plugins.find(
 						(plugin) => plugin.loadMessages !== undefined
 					)
 
-					// TODO #1844 FINK check error handling for plugin load methods (triggered by file change)
+					// TODO #1844 FINK check error handling for plugin load methods (triggered by file change) -> move to separate ticket
 					loadMessages(fsWithWatcher, messagesQuery, settings()!, loadMessagePlugin)
 				}
 			},
@@ -538,7 +531,7 @@
 				(plugin) => plugin.loadMessages !== undefined
 			)
 
-			// TODO #1844 FINK check error handling for plugin load methods (initial load)
+			// TODO #1844 FINK check error handling for plugin load methods (initial load) -> move to separate ticket
 			await loadMessages(fsWithWatcher, messagesQuery, _settings, loadMessagePlugin)
 		}
 
@@ -551,49 +544,49 @@
 		)
 
 		// TODO #1844 INFORM this is no longer needed
-		const debouncedSave = skipFirst(
-			debounce(
-				500,
-				async (newMessages) => {
-					// entered maximum every 500ms - doesn't mean its finished by that time
-					try {
-						const loadMessagePlugin = _resolvedModules.plugins.find(
-							(plugin) => plugin.loadMessages !== undefined
-						)
-						const loadPluginId = loadMessagePlugin!.id
-
-						const messagesToExport: Message[] = []
-						for (const message of newMessages) {
-							const fixedExportMessage = { ...message }
-							// TODO #1585 here we match using the id to support legacy load message plugins - after we introduced import / export methods we will use importedMessage.alias
-							fixedExportMessage.id =
-								fixedExportMessage.alias[loadPluginId] ?? fixedExportMessage.id
-
-							messagesToExport.push(fixedExportMessage)
-						}
-
-						// this will execute on the next tick - processing of the maschine translations that returned within the tick will kick in
-						await resolvedModules()?.resolvedPluginApi.saveMessages({
-							settings: settingsValue,
-							messages: messagesToExport,
-						})
-					} catch (err) {
-						throw new PluginSaveMessagesError({
-							cause: err,
-						})
-					}
-					const abortController = new AbortController()
-					if (
-						newMessages.length !== 0 &&
-						JSON.stringify(newMessages) !== JSON.stringify(messages()) &&
-						nodeishFs.watch("/", { signal: abortController.signal }) !== undefined
-					) {
-						setMessages(newMessages)
-					}
-				},
-				{ atBegin: false }
-			)
-		)
+		// 	const debouncedSave = skipFirst(
+		// 		debounce(
+		// 			500,
+		// 			async (newMessages) => {
+		// 				// entered maximum every 500ms - doesn't mean its finished by that time
+		// 				try {
+		// 					const loadMessagePlugin = _resolvedModules.plugins.find(
+		// 						(plugin) => plugin.loadMessages !== undefined
+		// 					)
+		// 					const loadPluginId = loadMessagePlugin!.id
+
+		// 					const messagesToExport: Message[] = []
+		// 					for (const message of newMessages) {
+		// 						const fixedExportMessage = { ...message }
+		// 						// TODO #1585 here we match using the id to support legacy load message plugins - after we introduced import / export methods we will use importedMessage.alias
+		// 						fixedExportMessage.id =
+		// 							fixedExportMessage.alias[loadPluginId] ?? fixedExportMessage.id
+
+		// 						messagesToExport.push(fixedExportMessage)
+		// 					}
+
+		// 					// this will execute on the next tick - processing of the maschine translations that returned within the tick will kick in
+		// 					await resolvedModules()?.resolvedPluginApi.saveMessages({
+		// 						settings: settingsValue,
+		// 						messages: messagesToExport,
+		// 					})
+		// 				} catch (err) {
+		// 					throw new PluginSaveMessagesError({
+		// 						cause: err,
+		// 					})
+		// 				}
+		// 				const abortController = new AbortController()
+		// 				if (
+		// 					newMessages.length !== 0 &&
+		// 					JSON.stringify(newMessages) !== JSON.stringify(messages()) &&
+		// 					nodeishFs.watch("/", { signal: abortController.signal }) !== undefined
+		// 				) {
+		// 					setMessages(newMessages)
+		// 				}
+		// 			},
+		// 			{ atBegin: false }
+		// 		)
+		// 	)
 
 		return {
 			installed: {
@@ -782,9 +775,9 @@
 	fs: NodeishFilesystemSubset,
 	messagesQuery: InlangProject["query"]["messages"],
 	settingsValue: ProjectSettings,
-	loadPlugin: any // TODO #1844 CLEARIFY what type should we use for this?
+	loadPlugin: Plugin["loadMessages"]
 ) {
-	// TODO #1844 CLEARIFY the current approach introuces a sync between both systems - we dont delete messages that we don't see int he plugins produced messages array anymore
+	// the current approach introuces a sync between both systems - the legacy load / save messages plugins and the new format - we dont delete messages that we don't see int he plugins produced messages array anymore
 
 	// let the current save process finish first
 	if (currentSaveMessages) {
@@ -807,7 +800,6 @@
 
 	const loadedMessages = await makeTrulyAsync(
 		loadPlugin.loadMessages({
-			// @ts-ignore
 			settings: settingsValue,
 			nodeishFs: fs,
 		})
@@ -820,7 +812,8 @@
 			.filter((message: any) => message.alias[loadPluginId] === loadedMessage.id)
 
 		if (currentMessages.length > 1) {
-			// TODO #1844 CLEARIFY how to handle the case that we find a dublicated alias during import? - change Error correspondingly
+			// NOTE: if we happen to find two messages witht the sam alias we throw for now
+			// - this could be the case if one edits the aliase manualy
 			throw new Error("more than one message with the same alias found ")
 		} else if (currentMessages.length === 1) {
 			// update message in place - leave message id and alias untouched
@@ -887,7 +880,7 @@
 	fs: NodeishFilesystemSubset,
 	messagesQuery: InlangProject["query"]["messages"],
 	settingsValue: ProjectSettings,
-	savePlugin: any // TODO #1844 CLEARIFY what type should we use for this?
+	savePlugin: Plugin["saveMessages"]
 ) {
 	// queue next save if we have a save ongoing
 	if (isSaving) {
