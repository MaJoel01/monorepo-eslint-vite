import type { Plugin } from "@inlang/plugin"
import type { ValueError } from "@sinclair/typebox/errors"

export class PluginHasInvalidIdError extends Error {
	constructor(options: { id: Plugin["id"] }) {
		super(
			`Plugin "${options.id}" has an invalid id. The id must:\n1) Start with "plugin."\n2) camelCase\n3) Contain a namespace.\nAn example would be "plugin.namespace.myPlugin".`
		)
		this.name = "PluginHasInvalidIdError"
	}
}

<<<<<<< HEAD
export class PluginHasInvalidSchemaError extends PluginError {
	constructor(message: string, options: PluginErrorOptions) {
		super(message, options)
=======
export class PluginUsesReservedNamespaceError extends Error {
	constructor(options: { id: Plugin["id"] }) {
		super(`Plugin ${options.id} uses reserved namespace 'inlang'.`)
		this.name = "PluginUsesReservedNamespaceError"
	}
}

export class PluginHasInvalidSchemaError extends Error {
	constructor(options: { id: Plugin["id"]; errors: ValueError[] }) {
		super(
			`Plugin "${options.id}" has an invalid schema:\n\n${options.errors
				.map((error) => `Path "${error.path}" with value "${error.value}": "${error.message}"`)
				.join("\n")})}\n\nPlease refer to the documentation for the correct schema.`
		)
>>>>>>> d3a953b8
		this.name = "PluginHasInvalidSchemaError"
	}
}

export class PluginLoadMessagesFunctionAlreadyDefinedError extends Error {
	constructor(options: { id: Plugin["id"] }) {
		super(
			`Plugin "${options.id}" defines the \`loadMessages()\` function, but it was already defined by another plugin.\n\nInlang only allows one plugin to define the \`loadMessages()\` function.`
		)
		this.name = "PluginLoadMessagesFunctionAlreadyDefinedError"
	}
}

export class PluginSaveMessagesFunctionAlreadyDefinedError extends Error {
	constructor(options: { id: Plugin["id"] }) {
		super(
			`Plugin "${options.id}" defines the \`saveMessages()\` function, but it was already defined by another plugin.\n\nInlang only allows one plugin to define the \`saveMessages()\` function.`
		)
		this.name = "PluginSaveMessagesFunctionAlreadyDefinedError"
	}
}

export class PluginReturnedInvalidCustomApiError extends Error {
	constructor(options: { id: Plugin["id"]; cause: ErrorOptions["cause"] }) {
		super(`Plugin "${options.id}" returned an invalid custom API:\n\n${options.cause}`, options)
		this.name = "PluginReturnedInvalidCustomApiError"
	}
}

export class PluginsDoNotProvideLoadOrSaveMessagesError extends Error {
	constructor() {
		super(
			`No plugin provides a \`loadMessages()\` or \`saveMessages()\` function\n\nIn case no plugin threw an error, you likely forgot to add a plugin that handles the loading and saving of messages. Refer to the marketplace for available plugins https://inlang.com/marketplace.`
		)
		this.name = "PluginsDoNotProvideLoadOrSaveMessagesError"
	}
}<|MERGE_RESOLUTION|>--- conflicted
+++ resolved
@@ -10,11 +10,6 @@
 	}
 }
 
-<<<<<<< HEAD
-export class PluginHasInvalidSchemaError extends PluginError {
-	constructor(message: string, options: PluginErrorOptions) {
-		super(message, options)
-=======
 export class PluginUsesReservedNamespaceError extends Error {
 	constructor(options: { id: Plugin["id"] }) {
 		super(`Plugin ${options.id} uses reserved namespace 'inlang'.`)
@@ -29,7 +24,6 @@
 				.map((error) => `Path "${error.path}" with value "${error.value}": "${error.message}"`)
 				.join("\n")})}\n\nPlease refer to the documentation for the correct schema.`
 		)
->>>>>>> d3a953b8
 		this.name = "PluginHasInvalidSchemaError"
 	}
 }
