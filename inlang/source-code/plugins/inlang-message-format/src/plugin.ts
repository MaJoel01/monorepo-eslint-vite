import type { NodeishFilesystemSubset, Plugin } from "@inlang/sdk"
import type { StorageSchema } from "./storageSchema.js"
import { displayName, description } from "../marketplace-manifest.json"
import { PluginSettings } from "./settings.js"
import { detectJsonFormatting } from "@inlang/detect-json-formatting"

export const pluginId = "plugin.inlang.messageFormat"

let stringifyWithFormatting: ReturnType<typeof detectJsonFormatting>

export const plugin: Plugin<{
	[pluginId]: PluginSettings
}> = {
	id: pluginId,
	displayName,
	description,
	settingsSchema: PluginSettings,
	loadMessages: async ({ settings, nodeishFs }) => {
		try {
			const file = await nodeishFs.readFile(settings["plugin.inlang.messageFormat"].filePath, {
				encoding: "utf-8",
			})
			stringifyWithFormatting = detectJsonFormatting(file)
			return (JSON.parse(file) as StorageSchema)["data"]
		} catch (error) {
			// file does not exist. create it.
			if ((error as any)?.code === "ENOENT") {
				await createFile({ path: settings["plugin.inlang.messageFormat"].filePath, nodeishFs })
				return []
			}
			// unknown error
			throw error
		}
	},
	saveMessages: async ({ settings, nodeishFs, messages }) => {
		return nodeishFs.writeFile(
			settings["plugin.inlang.messageFormat"].filePath,
			//! - assumes that all messages are always passed to the plugin
			//  - sorts alphabetically to minimize git diff's and merge conflicts
			stringifyWithFormatting({
				$schema: "https://inlang.com/schema/inlang-message-format",
				data: messages.sort((a, b) => a.id.localeCompare(b.id)),
			} satisfies StorageSchema)
		)
	},
}

const createFile = async (args: { path: string; nodeishFs: NodeishFilesystemSubset }) => {
<<<<<<< HEAD
	const parsed = parsePath(args.path)
	let previousPath = ""
	for (const path of parsed.dir.split("/")) {
=======
	let previousPath = ""
	for (const path of dirname(args.path).split("/")) {
>>>>>>> bd8a8dfe
		try {
			// not using { recursive: true } because the option is flacky
			// and is implemented differently in filesystem implementations
			await args.nodeishFs.mkdir(previousPath + "/" + path)
			previousPath += "/" + path
		} catch {
			// we assume that the directory already exists
			continue
		}
	}
	await args.nodeishFs.writeFile(
		args.path,
		JSON.stringify(
			{
				$schema: "https://inlang.com/schema/inlang-message-format",
				data: [],
			} satisfies StorageSchema,
			undefined,
			// beautify the file
			"\t"
		)
	)
}

/**
 * Function extracted from https://www.npmjs.com/package/path-browserify
 */
function dirname(path: string) {
	if (path.length === 0) return "."
	let code = path.charCodeAt(0)
	const hasRoot = code === 47 /*/*/
	let end = -1
	let matchedSlash = true
	for (let i = path.length - 1; i >= 1; --i) {
		code = path.charCodeAt(i)
		if (code === 47 /*/*/) {
			if (!matchedSlash) {
				end = i
				break
			}
		} else {
			// We saw the first non-path separator
			matchedSlash = false
		}
	}

	if (end === -1) return hasRoot ? "/" : "."
	if (hasRoot && end === 1) return "//"
	return path.slice(0, end)
}<|MERGE_RESOLUTION|>--- conflicted
+++ resolved
@@ -46,14 +46,8 @@
 }
 
 const createFile = async (args: { path: string; nodeishFs: NodeishFilesystemSubset }) => {
-<<<<<<< HEAD
-	const parsed = parsePath(args.path)
-	let previousPath = ""
-	for (const path of parsed.dir.split("/")) {
-=======
 	let previousPath = ""
 	for (const path of dirname(args.path).split("/")) {
->>>>>>> bd8a8dfe
 		try {
 			// not using { recursive: true } because the option is flacky
 			// and is implemented differently in filesystem implementations
