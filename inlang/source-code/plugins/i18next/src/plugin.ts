/* eslint-disable @typescript-eslint/no-non-null-assertion */
import type { Message, Variant, LanguageTag, Plugin, NodeishFilesystemSubset } from "@inlang/plugin"
import { throwIfInvalidSettings, type PluginSettings } from "./settings.js"
import { replaceAll } from "./utilities.js"
import { ideExtensionConfig } from "./ideExtension/config.js"
import { flatten, unflatten } from "flat"
import { id, displayName, description } from "../marketplace-manifest.json"
import { detectFormatting, type DetectFormattingApi } from "@inlang/detect-formatting"

/**
 * Detect formatting
 *
 * @example const DETECTFORMATING = detectFormatting(file)
 * const file = DETECTFORMATTING.serialize(json) // get a serializer that wraps 'JSON.serialize()' and applies format
 * const values = DETECTFORMATTING.values(json) // get raw formatting values
 */
let DETECTFORMATTING: DetectFormattingApi = detectFormatting()

export const plugin: Plugin<PluginSettings> = {
	id: id as Plugin["id"],
	displayName,
	description,
	loadMessages: async ({ languageTags, sourceLanguageTag, settings, nodeishFs }) => {
		settings.variableReferencePattern = settings.variableReferencePattern || ["{{", "}}"]
		throwIfInvalidSettings(settings)
		return loadMessages({
			nodeishFs,
			settings,
			languageTags,
			sourceLanguageTag,
		})
	},
	saveMessages: async ({ messages, settings, nodeishFs }) => {
		settings.variableReferencePattern = settings.variableReferencePattern || ["{{", "}}"]
		throwIfInvalidSettings(settings)
		return saveMessages({
			nodeishFs,
			settings,
			messages,
		})
	},
	addCustomApi: ({ settings }) => ideExtensionConfig(settings),
}

/**
 * Load messages
 *
 * @example const messages = await loadMessages({ fs, settings, languageTags })
 */
async function loadMessages(args: {
	nodeishFs: NodeishFilesystemSubset
	settings: PluginSettings
	languageTags: Readonly<LanguageTag[]>
	sourceLanguageTag: LanguageTag
}): Promise<Message[]> {
	const messages: Message[] = []
	for (const languageTag of resolveOrderOfLanguageTags(args.languageTags, args.sourceLanguageTag)) {
		if (typeof args.settings.pathPattern !== "string") {
			for (const [prefix, path] of Object.entries(args.settings.pathPattern)) {
				const messagesFromFile = await getFileToParse(
					path,
					languageTag,
<<<<<<< HEAD
					args.sourceLanguageTag,
					args.nodeishFs,
=======
					args.nodeishFs,
					typeof args.settings.sourceLanguageFilePath === "object" &&
						languageTag === args.sourceLanguageTag
						? args.settings.sourceLanguageFilePath[prefix]
						: undefined,
>>>>>>> dde6cecc
				)
				for (const [key, value] of Object.entries(messagesFromFile)) {
					const prefixedKey = prefix + ":" + replaceAll(key, "u002E", ".")
					addVariantToMessages(messages, prefixedKey, languageTag, value, args.settings)
				}
			}
		} else {
			const messagesFromFile = await getFileToParse(
				args.settings.pathPattern,
				languageTag,
				args.sourceLanguageTag,
				args.nodeishFs,
				typeof args.settings.sourceLanguageFilePath === "string" &&
					languageTag === args.sourceLanguageTag
					? args.settings.sourceLanguageFilePath
					: undefined,
			)
			for (const [key, value] of Object.entries(messagesFromFile)) {
				addVariantToMessages(
					messages,
					replaceAll(key, "u002E", "."),
					languageTag,
					value,
					args.settings,
				)
			}
		}
	}
	return messages
}

/**
 * Get file to parse
 *
 * To get files and throw if files are not there. Also handles the flattening for nested files
 *
 * @example const storedMessages = await getFileToParse(path, isNested, languageTag, fs)
 */
async function getFileToParse(
	path: string,
	languageTag: string,
	sourceLanguageTag: string,
	nodeishFs: NodeishFilesystemSubset,
	pathWithLanguage?: string,
): Promise<Record<string, string>> {
	if (typeof pathWithLanguage === "undefined") {
		pathWithLanguage = path.replace("{languageTag}", languageTag)
	}
	// get file, make sure that is not braking when the namespace doesn't exist in every languageTag dir
	try {
		const file = await nodeishFs.readFile(pathWithLanguage, { encoding: "utf-8" })
		//analyse format of file
		if (sourceLanguageTag === languageTag) {
			DETECTFORMATTING = detectFormatting(file)
		}

		const flattenedMessages = DETECTFORMATTING.values.nestedKeys
			? flatten(JSON.parse(file as string), {
					transformKey: function (key) {
						//replace dots in keys with unicode
						return replaceAll(key, ".", "u002E")
					},
			  })
			: JSON.parse(file as string)
		return flattenedMessages
	} catch (e) {
		// if the namespace doesn't exist for this dir -> continue
		if ((e as any).code === "FileNotFound" || (e as any).code === "ENOENT") {
			// file does not exist yet
			return {}
		}
		throw e
	}
}

/**
 * Resolve order of languageTags, move sourceLanguage to the first spot
 */
const resolveOrderOfLanguageTags = (
	languageTags: Readonly<LanguageTag[]>,
	sourceLanguageTag: LanguageTag,
): LanguageTag[] => {
	const filteredTags = languageTags.filter((t) => t !== sourceLanguageTag) // Remove sourceLanguageTag
	filteredTags.unshift(sourceLanguageTag) // Add sourceLanguageTag to the beginning of the filtered array
	return filteredTags
}

/**
 * Add new item (message, variant) to the ast
 *
 * @example addVariantToMessages(messages, key, languageTag, value)
 */
const addVariantToMessages = (
	messages: Message[],
	key: string,
	languageTag: LanguageTag,
	value: string,
	settings: PluginSettings,
) => {
	const messageIndex = messages.findIndex((m) => m.id === key)
	if (messageIndex !== -1) {
		const variant: Variant = {
			languageTag,
			match: {},
			pattern: parsePattern(value, settings.variableReferencePattern!),
		}

		//push new variant
		messages[messageIndex]?.variants.push(variant)
	} else {
		// message does not exist
		const message: Message = {
			id: key,
			selectors: [],
			variants: [],
		}
		message.variants = [
			{
				languageTag,
				match: {},
				pattern: parsePattern(value, settings.variableReferencePattern!),
			},
		]
		messages.push(message)
	}
}

/**
 * Parses a pattern.
 *
 * @example parsePattern("Hello {{name}}!", ["{{", "}}"])
 */
function parsePattern(text: string, variableReferencePattern: string[]): Variant["pattern"] {
	// dependent on the variableReferencePattern, different regex
	// expressions are used for matching

	const expression = variableReferencePattern[1]
		? new RegExp(
				`(\\${variableReferencePattern[0]}[^\\${variableReferencePattern[1]}]+\\${variableReferencePattern[1]})`,
				"g",
		  )
		: new RegExp(`(${variableReferencePattern}\\w+)`, "g")

	const pattern: Variant["pattern"] = text
		.split(expression)
		.filter((element) => element !== "")
		.map((element) => {
			if (expression.test(element) && variableReferencePattern[0]) {
				return {
					type: "VariableReference",
					name: variableReferencePattern[1]
						? element.slice(
								variableReferencePattern[0].length,
								// negative index, removing the trailing pattern
								-variableReferencePattern[1].length,
						  )
						: element.slice(variableReferencePattern[0].length),
				}
			} else {
				return {
					type: "Text",
					value: element,
				}
			}
		})
	return pattern
}

/**
 * Save messages
 *
 * @example await saveMessages({ fs, settings, messages })
 */
async function saveMessages(args: {
	nodeishFs: NodeishFilesystemSubset
	settings: PluginSettings
	messages: Message[]
}) {
	if (typeof args.settings.pathPattern === "object") {
		// with namespaces
		const storage: Record<
			LanguageTag,
			Record<string, Record<Message["id"], Variant["pattern"]>>
		> = {}
		for (const message of args.messages) {
			for (const variant of message.variants) {
				const prefix: string = message.id.includes(":")
					? (message.id.split(":")[0] as string)
					: // TODO remove default namespace functionallity, add better parser
					  (Object.keys(args.settings.pathPattern)[0] as string)
				const resolvedId = message.id.replace(prefix + ":", "")

				storage[variant.languageTag] ??= {}
				storage[variant.languageTag]![prefix] ??= {}
				storage[variant.languageTag]![prefix]![resolvedId] = variant.pattern
			}
		}
		for (const [languageTag, _value] of Object.entries(storage)) {
			for (const [prefix, path] of Object.entries(args.settings.pathPattern)) {
				// check if directory exists
				const directoryPath =
					typeof args.settings.sourceLanguageFilePath === "object" &&
					languageTag === Object.keys(storage)[0] // sourceLanguage is always the first languageTag
						? args.settings.sourceLanguageFilePath[prefix]!.split("/").slice(0, -1).join("/")
						: path.replace("{languageTag}", languageTag).split("/").slice(0, -1).join("/")
				try {
					await args.nodeishFs.readdir(directoryPath)
				} catch {
					await args.nodeishFs.mkdir(directoryPath)
				}
			}
			for (const [prefix, value] of Object.entries(_value)) {
				const pathWithLanguage =
					typeof args.settings.sourceLanguageFilePath === "object" &&
					languageTag === Object.keys(storage)[0] // sourceLanguage is always the first languageTag
						? args.settings.sourceLanguageFilePath[prefix]!
						: (args.settings.pathPattern[prefix] as string).replace("{languageTag}", languageTag)
				await args.nodeishFs.writeFile(
					pathWithLanguage,
					serializeFile(value, args.settings.variableReferencePattern),
				)
			}
		}
	} else {
		// without namespaces
		const storage: Record<LanguageTag, Record<Message["id"], Variant["pattern"]>> | undefined = {}
		for (const message of args.messages) {
			for (const variant of message.variants) {
				storage[variant.languageTag] ??= {}
				storage[variant.languageTag]![message.id] = variant.pattern
			}
		}
		for (const [languageTag, value] of Object.entries(storage)) {
			const pathWithLanguage =
				typeof args.settings.sourceLanguageFilePath === "string" &&
				languageTag === Object.keys(storage)[0] // sourceLanguage is always the first languageTag
					? args.settings.sourceLanguageFilePath
					: args.settings.pathPattern.replace("{languageTag}", languageTag)
			try {
				await args.nodeishFs.readdir(pathWithLanguage.split("/").slice(0, -1).join("/"))
			} catch {
				await args.nodeishFs.mkdir(pathWithLanguage.split("/").slice(0, -1).join("/"), {
					recursive: true,
				})
			}
			await args.nodeishFs.writeFile(
				pathWithLanguage,
				serializeFile(value, args.settings.variableReferencePattern),
			)
		}
	}
}

/**
 * Serializes file
 *
 * For all messages that belong in one file.
 *
 * @example const serializedFile = serializeFile(messages, space, endsWithNewLine, nested, variableReferencePattern)
 */
function serializeFile(
	messages: Record<Message["id"], Variant["pattern"]>,
	variableReferencePattern: PluginSettings["variableReferencePattern"],
): string {
	let result: Record<string, string> = {}
	for (const [messageId, pattern] of Object.entries(messages)) {
		//check if there are two dots after each other -> that would brake unflatten -> replace with unicode
		let id = replaceAll(messageId, "..", "u002E.")
		//check if the last char is a dot -> that would brake unflatten -> replace with unicode
		if (id.slice(-1) === ".") {
			id = id.replace(/.$/, "u002E")
		}
		result[id] = serializePattern(pattern, variableReferencePattern!)
	}
	// for nested structures -> unflatten the keys
	if (DETECTFORMATTING.values.nestedKeys) {
		result = unflatten(result, {
			//prevent numbers from creating arrays automatically
			object: true,
		})
	}
	return replaceAll(DETECTFORMATTING.serialize(result), "u002E", ".")
}

/**
 * Serializes a pattern.
 *
 * @example const serializedPattern = serializePattern(pattern, variableReferencePattern)
 */
function serializePattern(pattern: Variant["pattern"], variableReferencePattern: string[]) {
	const result: string[] = []
	for (const element of pattern) {
		switch (element.type) {
			case "Text":
				result.push(element.value)
				break
			case "VariableReference":
				result.push(
					variableReferencePattern[1]
						? `${variableReferencePattern[0]}${element.name}${variableReferencePattern[1]}`
						: `${variableReferencePattern[0]}${element.name}`,
				)
				break
			default:
				throw new Error(`Unknown message pattern element of type: ${(element as any)?.type}`)
		}
	}
	return result.join("")
}<|MERGE_RESOLUTION|>--- conflicted
+++ resolved
@@ -60,16 +60,12 @@
 				const messagesFromFile = await getFileToParse(
 					path,
 					languageTag,
-<<<<<<< HEAD
 					args.sourceLanguageTag,
-					args.nodeishFs,
-=======
 					args.nodeishFs,
 					typeof args.settings.sourceLanguageFilePath === "object" &&
 						languageTag === args.sourceLanguageTag
 						? args.settings.sourceLanguageFilePath[prefix]
 						: undefined,
->>>>>>> dde6cecc
 				)
 				for (const [key, value] of Object.entries(messagesFromFile)) {
 					const prefixedKey = prefix + ":" + replaceAll(key, "u002E", ".")
