--- conflicted
+++ resolved
@@ -1,30 +1,25 @@
-#  What does this plugin do?
+# What does this plugin do?
 
 This plugin is a general purpose plugin to read and write messages of json files.
-
 
 ## Manual Installation
 
 > We recommend using the install button, but if you want to do it manually:
 
 - Add this to the modules in your `project.inlang/settings.json`
-- Change the `sourceLanguageTag` if needed 
+- Change the `sourceLanguageTag` if needed
 - Include existing languagetags in the `languageTags` array
-
 
 ```json
 {
 	"sourceLanguageTag": "en",
-	"languageTags": ["en", "de"], 
-	"modules": [
-		"https://cdn.jsdelivr.net/npm/@inlang/plugin-json@latest/dist/index.js"
-  	],
+	"languageTags": ["en", "de"],
+	"modules": ["https://cdn.jsdelivr.net/npm/@inlang/plugin-json@latest/dist/index.js"],
 	"plugin.inlang.json": {
 		"pathPattern": "./resources/{languageTag}.json"
-  	}
+	}
 }
 ```
-
 
 ## Example
 
@@ -116,11 +111,7 @@
 
 # Supercharge your i18n workflow by installing the Inlang Visual Studio Code extension (Sherlock)
 
-<<<<<<< HEAD
-The plugin can be used with [Sherlock - VS Code extension](https://inlang.com/m/r7kp499g/app-inlang-ideExtension) to extract keys from your code, display inline annotations, have quality checks with lint rules & more. There are only 2 steps to get started:
-=======
-The plugin can be used with the [IDE extension](https://inlang.com/m/r7kp499g/app-inlang-ideExtension) to extract keys from your code, display inline annotations, have quality checks with [lint rules](https://inlang.com/c/lint-rules) & more. There are only 2 steps to get started:
->>>>>>> 9724e94e
+The plugin can be used with [Sherlock - VS Code extension](https://inlang.com/m/r7kp499g/app-inlang-ideExtension) to extract keys from your code, display inline annotations, have quality checks with [lint rules](https://inlang.com/c/lint-rules) & more. There are only 2 steps to get started:
 
 1. Install: [VS Code Marketplace](https://marketplace.visualstudio.com/items?itemName=inlang.vs-code-extension).
 2. Add the correct syntax matcher:
@@ -129,7 +120,7 @@
 3. Optional: Add lint rules: https://inlang.com/c/lint-rules
 4. 🎉 Done!
 
-## Pricing 
+## Pricing
 
 <doc-pricing></doc-pricing>
 
