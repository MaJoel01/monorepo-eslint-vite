--- conflicted
+++ resolved
@@ -1,13 +1,7 @@
 import { Uri, commands, env } from "vscode"
 import { getGitOrigin, telemetry } from "../services/telemetry/implementation.js"
 import type { Message } from "@inlang/sdk"
-<<<<<<< HEAD
-
-// TODO #1844 CLEARIFY Felix - shouldn this point to the fink domain?
-const EDITOR_BASE_PATH = "https://inlang.com/editor/"
-=======
 import { CONFIGURATION } from "../configuration.js"
->>>>>>> e9edd72d
 
 export const openInEditorCommand = {
 	command: "inlang.openInEditor",
