--- conflicted
+++ resolved
@@ -67,13 +67,8 @@
 			"How to edit these replacement options? See `extractMessageOptions`."
 		) {
 			// TODO #152
-<<<<<<< HEAD
-			return env.openExternal(
-				Uri.parse(
-=======
 			return vscode.env.openExternal(
 				vscode.Uri.parse(
->>>>>>> fd9aeef5
 					"https://github.com/inlang/monorepo/tree/main/inlang/source-code/ide-extension#3%EF%B8%8F%E2%83%A3-configuration"
 				)
 			)
