import type { CustomApiInlangIdeExtension, LanguageTag } from "@inlang/sdk"
import { MarkdownString, Uri } from "vscode"
import { state } from "../utilities/state.js"
import { getStringFromPattern } from "../utilities/messages/query.js"
import { INTERPOLATE } from "../configuration.js"
import { escapeHtml } from "../utilities/utils.js"

const MISSING_TRANSLATION_MESSAGE = "[missing]"

type ContextTableRow = {
	language: LanguageTag
	message: string
	editCommand?: Uri
	openInFinkCommand?: Uri
<<<<<<< HEAD
	machineTranslateCommand?: Uri
}

function renderTranslationRow(row: ContextTableRow) {
=======
}

function renderTranslationRow(row: ContextTableRow) {
	const editCommandLink = row.editCommand ? `<a href="${row.editCommand}">$(edit)</a>` : ""
>>>>>>> 545849c5
	const openInFinkLink = row.openInFinkCommand
		? `<a href="${row.openInFinkCommand}">$(link-external)</a>`
		: ""

	// Decide between machine translate and edit command based on the message
	let actionCommandLink
	if (row.message === MISSING_TRANSLATION_MESSAGE) {
		actionCommandLink = row.machineTranslateCommand
			? `<a href="${row.machineTranslateCommand}" title="Translate message with Inlang AI">$(sparkle)</a>`
			: ""
	} else {
		actionCommandLink = row.editCommand ? `<a href="${row.editCommand}">$(edit)</a>` : ""
	}

	const messageListing = `<td><strong>${escapeHtml(
		row.language
	)}&nbsp;</strong></td><td>${escapeHtml(row.message)}</td>`
<<<<<<< HEAD
	const actionCommandCell = actionCommandLink ? `<td>&nbsp;&nbsp;${actionCommandLink}</td>` : ""
	const openInFinkCell = openInFinkLink ? `<td>&nbsp;${openInFinkLink}</td>` : ""

	return `<tr>${messageListing}${actionCommandCell}${openInFinkCell}</tr>`
=======
	const editCommandCell = editCommandLink ? `<td>&nbsp;&nbsp;${editCommandLink}</td>` : ""
	const openInFinkCell = openInFinkLink ? `<td>&nbsp;${openInFinkLink}</td>` : ""
	return `<tr>${messageListing}${editCommandCell}${openInFinkCell}</tr>`
>>>>>>> 545849c5
}

export function contextTooltip(
	referenceMessage: Awaited<
		ReturnType<CustomApiInlangIdeExtension["messageReferenceMatchers"][number]>
	>[number]
) {
	// resolve message from id or alias
	const message =
		state().project.query.messages.get({
			where: { id: referenceMessage.messageId },
		}) ?? state().project.query.messages.getByDefaultAlias(referenceMessage.messageId)

	if (!message) {
		return undefined // Return early if message is not found
	}

	// Get the configured language tags
	const configuredLanguageTags = state().project.settings()?.languageTags || []

	// Generate rows for each configured language tag
	const contextTableRows: ContextTableRow[] = configuredLanguageTags.map((languageTag) => {
		const variant = message.variants.find((v) => v.languageTag === languageTag)

		let m = MISSING_TRANSLATION_MESSAGE

		if (variant) {
			m = getStringFromPattern({
				pattern: variant.pattern,
				languageTag: variant.languageTag,
				messageId: message.id,
			})
		}

		const args = encodeURIComponent(
			JSON.stringify([{ messageId: referenceMessage.messageId, languageTag: languageTag }])
		)

		const editCommand = Uri.parse(INTERPOLATE.COMMAND_URI("EDIT_MESSAGE", args))
<<<<<<< HEAD
		const machineTranslateCommand = Uri.parse(
			INTERPOLATE.COMMAND_URI(
				"MACHINE_TRANSLATE_MESSAGE",
				JSON.stringify({
					messageId: referenceMessage.messageId,
					sourceLanguageTag: state().project.settings()?.sourceLanguageTag,
					targetLanguageTags: [languageTag],
				})
			)
		)
		const openInFinkCommand = Uri.parse(INTERPOLATE.COMMAND_URI("OPEN_IN_FINK", args))
=======
		const openInFinkCommand = Uri.parse(INTERPOLATE.COMMAND_URI("OPEN_IN_EDITOR", args))
>>>>>>> 545849c5

		return {
			language: languageTag,
			message: m,
			editCommand,
			openInFinkCommand,
<<<<<<< HEAD
			machineTranslateCommand,
=======
>>>>>>> 545849c5
		}
	})

	const contextTable = `<table>${contextTableRows.map(renderTranslationRow).join("")}</table>`
	const tooltip = new MarkdownString(contextTable, true)

	tooltip.supportHtml = true
	tooltip.isTrusted = true
	tooltip.supportThemeIcons = true

	return tooltip
}<|MERGE_RESOLUTION|>--- conflicted
+++ resolved
@@ -12,44 +12,21 @@
 	message: string
 	editCommand?: Uri
 	openInFinkCommand?: Uri
-<<<<<<< HEAD
 	machineTranslateCommand?: Uri
 }
 
 function renderTranslationRow(row: ContextTableRow) {
-=======
-}
-
-function renderTranslationRow(row: ContextTableRow) {
 	const editCommandLink = row.editCommand ? `<a href="${row.editCommand}">$(edit)</a>` : ""
->>>>>>> 545849c5
-	const openInFinkLink = row.openInFinkCommand
-		? `<a href="${row.openInFinkCommand}">$(link-external)</a>`
+	const openInEditorLink = row.openInEditorCommand
+		? `<a href="${row.openInEditorCommand}">$(link-external)</a>`
 		: ""
-
-	// Decide between machine translate and edit command based on the message
-	let actionCommandLink
-	if (row.message === MISSING_TRANSLATION_MESSAGE) {
-		actionCommandLink = row.machineTranslateCommand
-			? `<a href="${row.machineTranslateCommand}" title="Translate message with Inlang AI">$(sparkle)</a>`
-			: ""
-	} else {
-		actionCommandLink = row.editCommand ? `<a href="${row.editCommand}">$(edit)</a>` : ""
-	}
-
 	const messageListing = `<td><strong>${escapeHtml(
 		row.language
 	)}&nbsp;</strong></td><td>${escapeHtml(row.message)}</td>`
-<<<<<<< HEAD
 	const actionCommandCell = actionCommandLink ? `<td>&nbsp;&nbsp;${actionCommandLink}</td>` : ""
 	const openInFinkCell = openInFinkLink ? `<td>&nbsp;${openInFinkLink}</td>` : ""
 
 	return `<tr>${messageListing}${actionCommandCell}${openInFinkCell}</tr>`
-=======
-	const editCommandCell = editCommandLink ? `<td>&nbsp;&nbsp;${editCommandLink}</td>` : ""
-	const openInFinkCell = openInFinkLink ? `<td>&nbsp;${openInFinkLink}</td>` : ""
-	return `<tr>${messageListing}${editCommandCell}${openInFinkCell}</tr>`
->>>>>>> 545849c5
 }
 
 export function contextTooltip(
@@ -89,7 +66,6 @@
 		)
 
 		const editCommand = Uri.parse(INTERPOLATE.COMMAND_URI("EDIT_MESSAGE", args))
-<<<<<<< HEAD
 		const machineTranslateCommand = Uri.parse(
 			INTERPOLATE.COMMAND_URI(
 				"MACHINE_TRANSLATE_MESSAGE",
@@ -101,19 +77,13 @@
 			)
 		)
 		const openInFinkCommand = Uri.parse(INTERPOLATE.COMMAND_URI("OPEN_IN_FINK", args))
-=======
-		const openInFinkCommand = Uri.parse(INTERPOLATE.COMMAND_URI("OPEN_IN_EDITOR", args))
->>>>>>> 545849c5
 
 		return {
 			language: languageTag,
 			message: m,
 			editCommand,
 			openInFinkCommand,
-<<<<<<< HEAD
 			machineTranslateCommand,
-=======
->>>>>>> 545849c5
 		}
 	})
 
