import { loadProject, type InlangProject } from "@inlang/sdk"
import consola from "consola"
import { compile } from "../../compiler/compile.js"
import fs from "node:fs/promises"
import { resolve } from "node:path"
import { Command } from "commander"
import { telemetry } from "../../services/telemetry/implementation.js"
import { writeOutput } from "../../services/file-handling/write-output.js"

export const compileCommand = new Command()
	.name("compile")
	.summary("Compiles inlang Paraglide-JS.")
	.requiredOption(
		"--project <path>",
		'The path to the inlang project. Example: "./project.inlang.json"'
	)
	.requiredOption(
		"--outdir <path>",
		'The path to the output directory. Example: "./src/paraglide"',
		"./src/paraglide"
	)
	.action(async (options: { project: string; outdir: string }) => {
		consola.info(`Compiling inlang project at "${options.project}".`)

		const settingsFilePath = resolve(process.cwd(), options.project)
		const project = exitIfErrors(
			await loadProject({
<<<<<<< HEAD
				projectPath: path,
=======
				settingsFilePath,
>>>>>>> 88e93833
				nodeishFs: fs,
				_capture(id, props) {
					telemetry.capture({
						// @ts-ignore the event types
						event: id,
						properties: props,
					})
				},
			})
		)

		const output = compile({
			messages: project.query.messages.getAll(),
			settings: project.settings(),
		})

		const outputDirectory = resolve(process.cwd(), options.outdir)
		await writeOutput(outputDirectory, output, fs)
		consola.success("Successfully compiled the project.")
	})

/**
 * Utility function to exit when the project has errors.
 */
const exitIfErrors = (project: InlangProject) => {
	if (project.errors().length > 0) {
		consola.warn(`The project has errors:`)
		for (const error of project.errors()) {
			consola.error(error)
		}
		process.exit(1)
	}
	return project
}<|MERGE_RESOLUTION|>--- conflicted
+++ resolved
@@ -22,14 +22,10 @@
 	.action(async (options: { project: string; outdir: string }) => {
 		consola.info(`Compiling inlang project at "${options.project}".`)
 
-		const settingsFilePath = resolve(process.cwd(), options.project)
+		const path = resolve(process.cwd(), options.project)
 		const project = exitIfErrors(
 			await loadProject({
-<<<<<<< HEAD
 				projectPath: path,
-=======
-				settingsFilePath,
->>>>>>> 88e93833
 				nodeishFs: fs,
 				_capture(id, props) {
 					telemetry.capture({
