{
<<<<<<< HEAD
  "$schema": "https://inlang.com/schema/project-settings",
  "sourceLanguageTag": "en",
  "languageTags": [
    "en",
    "de",
    "fr",
    "it",
    "pt-BR",
    "sk",
    "zh"
  ],
  "modules": [
    "https://cdn.jsdelivr.net/npm/@inlang/plugin-message-format/dist/index.js",
    "https://cdn.jsdelivr.net/npm/@inlang/plugin-m-function-matcher@latest/dist/index.js",
    "https://cdn.jsdelivr.net/npm/@inlang/message-lint-rule-missing-translation/dist/index.js",
    "https://cdn.jsdelivr.net/npm/@inlang/message-lint-rule-empty-pattern/dist/index.js",
    "https://cdn.jsdelivr.net/npm/@inlang/message-lint-rule-without-source/dist/index.js",
    "https://cdn.jsdelivr.net/npm/@inlang/message-lint-rule-identical-pattern/dist/index.js"
  ],
  "plugin.inlang.messageFormat": {
    "filePath": "./inlang/source-code/website/messages.json"
  },
  "messageLintRuleLevels": {
    "messageLintRule.inlang.missingTranslation": "error"
  }
=======
	"$schema": "https://inlang.com/schema/project-settings",
	"sourceLanguageTag": "en",
	"languageTags": ["en", "de", "fr", "pt-BR", "sk", "zh"],
	"modules": [
		"https://cdn.jsdelivr.net/npm/@inlang/plugin-message-format@1/dist/index.js",
		"https://cdn.jsdelivr.net/npm/@inlang/plugin-m-function-matcher@latest/dist/index.js",
		"https://cdn.jsdelivr.net/npm/@inlang/message-lint-rule-missing-translation/dist/index.js",
		"https://cdn.jsdelivr.net/npm/@inlang/message-lint-rule-empty-pattern/dist/index.js",
		"https://cdn.jsdelivr.net/npm/@inlang/message-lint-rule-without-source/dist/index.js",
		"https://cdn.jsdelivr.net/npm/@inlang/message-lint-rule-identical-pattern/dist/index.js"
	],
	"plugin.inlang.messageFormat": {
		"filePath": "./inlang/source-code/website/messages.json",
		"pathPattern": "./inlang/source-code/website/messages/{languageTag}.json"
	},
	"messageLintRuleLevels": {
		"messageLintRule.inlang.missingTranslation": "error"
	}
>>>>>>> 09686514
}<|MERGE_RESOLUTION|>--- conflicted
+++ resolved
@@ -1,34 +1,7 @@
 {
-<<<<<<< HEAD
-  "$schema": "https://inlang.com/schema/project-settings",
-  "sourceLanguageTag": "en",
-  "languageTags": [
-    "en",
-    "de",
-    "fr",
-    "it",
-    "pt-BR",
-    "sk",
-    "zh"
-  ],
-  "modules": [
-    "https://cdn.jsdelivr.net/npm/@inlang/plugin-message-format/dist/index.js",
-    "https://cdn.jsdelivr.net/npm/@inlang/plugin-m-function-matcher@latest/dist/index.js",
-    "https://cdn.jsdelivr.net/npm/@inlang/message-lint-rule-missing-translation/dist/index.js",
-    "https://cdn.jsdelivr.net/npm/@inlang/message-lint-rule-empty-pattern/dist/index.js",
-    "https://cdn.jsdelivr.net/npm/@inlang/message-lint-rule-without-source/dist/index.js",
-    "https://cdn.jsdelivr.net/npm/@inlang/message-lint-rule-identical-pattern/dist/index.js"
-  ],
-  "plugin.inlang.messageFormat": {
-    "filePath": "./inlang/source-code/website/messages.json"
-  },
-  "messageLintRuleLevels": {
-    "messageLintRule.inlang.missingTranslation": "error"
-  }
-=======
 	"$schema": "https://inlang.com/schema/project-settings",
 	"sourceLanguageTag": "en",
-	"languageTags": ["en", "de", "fr", "pt-BR", "sk", "zh"],
+	"languageTags": ["en", "de", "fr", "it", "pt-BR", "sk", "zh"],
 	"modules": [
 		"https://cdn.jsdelivr.net/npm/@inlang/plugin-message-format@1/dist/index.js",
 		"https://cdn.jsdelivr.net/npm/@inlang/plugin-m-function-matcher@latest/dist/index.js",
@@ -44,5 +17,4 @@
 	"messageLintRuleLevels": {
 		"messageLintRule.inlang.missingTranslation": "error"
 	}
->>>>>>> 09686514
 }