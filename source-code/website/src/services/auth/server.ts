import { serverSideEnv } from "@env";
import express from "express";
import {
  encryptAccessToken,
  exchangeInterimCodeForAccessToken,
} from "./logic.js";
import crypto from "crypto";
import { createSession, verifyInlangSession } from "./lib/session/server.js";
import type { InlangSessionRequest } from "./lib/session/types.server.js";

export const router = express.Router();

const env = await serverSideEnv();

/**
 * OAuth flow from GitHub
 *
 * Be aware that the route set here is prefixed with /services/auth
 * and that the route is set in the GitHub OAuth app settings.
 */
<<<<<<< HEAD
router.get(
	"/github-oauth-callback",
	verifyInlangSession({ sessionRequired: false }),
	async (request: InlangSessionRequest, response, next) => {
		try {
			const code = request.query.code as string;
			const accessToken = await exchangeInterimCodeForAccessToken({
				code,
				env,
			});

			const encryptedAccessToken = await encryptAccessToken({
				accessToken,
				JWE_SECRET_KEY: env.JWE_SECRET_KEY,
			});

			let session = request.session;
			if (!session) {
				session = await createSession(
					response,
					crypto.randomBytes(20).toString("hex")
				);
			}

			const sessionData = await session.getSessionData();

			// Update the supertokens session
			session.updateSessionData({
				...sessionData,
				encryptedAccessToken,
			});

			response.redirect("/services/auth/oauth-callback");
		} catch (error) {
			next(error);
		}
	}
);

/**
 * Sign out by revoking the session if one exists.
 * Returns 401 if the accessToken is no longer valid. A correctly initialized frontend will then attempt to refresh the session and call the route again.
 */
router.post(
	"/sign-out",
	verifyInlangSession({ sessionRequired: false }),
	async (req: InlangSessionRequest, res) => {
		// This will delete the session from the db and from the frontend (cookies)
		if (req.session) {
			await req.session.revokeSession();
		}

		res.status(200).send("signed out");
	}
);
=======
router.get("/github-oauth-callback", async (request, response, next) => {
  try {
    const code = request.query.code as string;
    const accessToken = await exchangeInterimCodeForAccessToken({ code, env });
    const encryptedAccessToken = await encryptAccessToken({
      accessToken,
      JWE_SECRET_KEY: env.JWE_SECRET_KEY,
    });
    // set the session
    request.session = {
      encryptedAccessToken,
    };
    response.redirect("/services/auth/oauth-callback");
  } catch (error) {
    next(error);
  }
});
>>>>>>> 4b7090d8

/**
 * Creates a new session if the requesting client doesn't already have one.
 * Returns 401 if the accessToken is no longer valid. A correctly initialized frontend will then attempt to refresh the session and call the route again.
 */
<<<<<<< HEAD
router.post(
	"/create-session",
	verifyInlangSession({ sessionRequired: false }),
	async (req: InlangSessionRequest, res) => {
		if (!req.session) {
			const session = await createSession(res, Math.random().toString());
		}

		res.status(200).send("Created session or session already existed.");
	}
);
=======
router.post("/sign-out", (request, response) => {
  request.session = undefined;
  response.status(201).send();
});
>>>>>>> 4b7090d8
<|MERGE_RESOLUTION|>--- conflicted
+++ resolved
@@ -18,44 +18,43 @@
  * Be aware that the route set here is prefixed with /services/auth
  * and that the route is set in the GitHub OAuth app settings.
  */
-<<<<<<< HEAD
 router.get(
-	"/github-oauth-callback",
-	verifyInlangSession({ sessionRequired: false }),
-	async (request: InlangSessionRequest, response, next) => {
-		try {
-			const code = request.query.code as string;
-			const accessToken = await exchangeInterimCodeForAccessToken({
-				code,
-				env,
-			});
+  "/github-oauth-callback",
+  verifyInlangSession({ sessionRequired: false }),
+  async (request: InlangSessionRequest, response, next) => {
+    try {
+      const code = request.query.code as string;
+      const accessToken = await exchangeInterimCodeForAccessToken({
+        code,
+        env,
+      });
 
-			const encryptedAccessToken = await encryptAccessToken({
-				accessToken,
-				JWE_SECRET_KEY: env.JWE_SECRET_KEY,
-			});
+      const encryptedAccessToken = await encryptAccessToken({
+        accessToken,
+        JWE_SECRET_KEY: env.JWE_SECRET_KEY,
+      });
 
-			let session = request.session;
-			if (!session) {
-				session = await createSession(
-					response,
-					crypto.randomBytes(20).toString("hex")
-				);
-			}
+      let session = request.session;
+      if (!session) {
+        session = await createSession(
+          response,
+          crypto.randomBytes(20).toString("hex")
+        );
+      }
 
-			const sessionData = await session.getSessionData();
+      const sessionData = await session.getSessionData();
 
-			// Update the supertokens session
-			session.updateSessionData({
-				...sessionData,
-				encryptedAccessToken,
-			});
+      // Update the supertokens session
+      session.updateSessionData({
+        ...sessionData,
+        encryptedAccessToken,
+      });
 
-			response.redirect("/services/auth/oauth-callback");
-		} catch (error) {
-			next(error);
-		}
-	}
+      response.redirect("/services/auth/oauth-callback");
+    } catch (error) {
+      next(error);
+    }
+  }
 );
 
 /**
@@ -63,56 +62,30 @@
  * Returns 401 if the accessToken is no longer valid. A correctly initialized frontend will then attempt to refresh the session and call the route again.
  */
 router.post(
-	"/sign-out",
-	verifyInlangSession({ sessionRequired: false }),
-	async (req: InlangSessionRequest, res) => {
-		// This will delete the session from the db and from the frontend (cookies)
-		if (req.session) {
-			await req.session.revokeSession();
-		}
+  "/sign-out",
+  verifyInlangSession({ sessionRequired: false }),
+  async (req: InlangSessionRequest, res) => {
+    // This will delete the session from the db and from the frontend (cookies)
+    if (req.session) {
+      await req.session.revokeSession();
+    }
 
-		res.status(200).send("signed out");
-	}
+    res.status(204).send("signed out");
+  }
 );
-=======
-router.get("/github-oauth-callback", async (request, response, next) => {
-  try {
-    const code = request.query.code as string;
-    const accessToken = await exchangeInterimCodeForAccessToken({ code, env });
-    const encryptedAccessToken = await encryptAccessToken({
-      accessToken,
-      JWE_SECRET_KEY: env.JWE_SECRET_KEY,
-    });
-    // set the session
-    request.session = {
-      encryptedAccessToken,
-    };
-    response.redirect("/services/auth/oauth-callback");
-  } catch (error) {
-    next(error);
-  }
-});
->>>>>>> 4b7090d8
 
 /**
  * Creates a new session if the requesting client doesn't already have one.
  * Returns 401 if the accessToken is no longer valid. A correctly initialized frontend will then attempt to refresh the session and call the route again.
  */
-<<<<<<< HEAD
 router.post(
-	"/create-session",
-	verifyInlangSession({ sessionRequired: false }),
-	async (req: InlangSessionRequest, res) => {
-		if (!req.session) {
-			const session = await createSession(res, Math.random().toString());
-		}
+  "/create-session",
+  verifyInlangSession({ sessionRequired: false }),
+  async (req: InlangSessionRequest, res) => {
+    if (!req.session) {
+      const session = await createSession(res, Math.random().toString());
+    }
 
-		res.status(200).send("Created session or session already existed.");
-	}
-);
-=======
-router.post("/sign-out", (request, response) => {
-  request.session = undefined;
-  response.status(201).send();
-});
->>>>>>> 4b7090d8
+    res.status(201).send("Created session or session already existed.");
+  }
+);