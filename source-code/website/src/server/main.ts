--- conflicted
+++ resolved
@@ -76,13 +76,8 @@
 }
 
 // serving telefunc https://telefunc.com/
-<<<<<<< HEAD
 //! it is extremely important that a request handler is not async to catch errors.
 //! express does not catch async errors. hence, the callback pattern is used.
-=======
-//! it is extremely important that a request handler is not async to catch errors
-//! express does not catch async errors. hence, renderPage uses the callback pattern
->>>>>>> 3c58ca89
 app.all(
 	"/_telefunc/*",
 
@@ -90,10 +85,7 @@
 	express.text(),
 	// handle the request
 	(request, response, next) => {
-<<<<<<< HEAD
-=======
-		console.log("reqeust telefunc");
->>>>>>> 3c58ca89
+
 		telefunc({
 			url: request.originalUrl,
 			method: request.method,
@@ -101,16 +93,9 @@
 		})
 			.then((value) => {
 				const { body, statusCode, contentType } = value;
-<<<<<<< HEAD
 				response.status(statusCode).type(contentType).send(body);
 			})
 			.catch((error) => next(error));
-=======
-				return response.status(statusCode).type(contentType).send(body);
-			})
-			// pass the error to expresses error handling
-			.catch(next);
->>>>>>> 3c58ca89
 	}
 );
 
