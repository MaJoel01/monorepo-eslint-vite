--- conflicted
+++ resolved
@@ -1,15 +1,9 @@
 import { writeFile, mkdir, readdir, rename } from "node:fs/promises"
 import { dirname, join } from "node:path"
 import type { ViteDevServer, Plugin } from "vite"
-<<<<<<< HEAD
-import { TransformConfig, getConfig, resetConfig } from "./config.js"
+import { TransformConfig, getTransformConfig, resetConfig } from "./config.js"
 import { doesPathExist } from "./config.js"
 import { transformCode } from "./transforms/index.js"
-=======
-import { TransformConfig, getTransformConfig, resetConfig } from './config.js'
-import { doesPathExist } from './config.js'
-import { transformCode } from './transforms/index.js'
->>>>>>> c4823f13
 
 type FileType =
 	| "hooks.server.js"
@@ -221,24 +215,6 @@
 				await moveExistingRoutesIntoSubfolder(config)
 			}
 
-<<<<<<< HEAD
-			// TODO: refactor
-			const hasCreatedANewFile = await createFilesIfNotPresent(
-				config.srcFolder,
-				"/hooks.server.js",
-				"/routes/inlang/[language].json/+server.js",
-				"/routes/+layout.server.js",
-				"/routes/+layout.js",
-				"/routes/+layout.svelte",
-				...(config.isStatic && config.languageInUrl
-					? ["/routes/+page.js", "/routes/+page.svelte"]
-					: []),
-			)
-
-			if (hasCreatedANewFile && viteServer) {
-				resetConfig()
-				viteServer.restart() // TODO: currently it is not possible to exit the process with CTRL + C
-=======
 			const hasCreatedANewFile = await createFilesIfNotPresent(config)
 
 			if (hasCreatedANewFile) {
@@ -246,7 +222,6 @@
 					resetConfig()
 					viteServer && viteServer.restart()
 				}, 1000) // if the server immediately get's restarted, then you would not be able to kill the process with CTRL + C; It seems that delaying the restart fixes this issue
->>>>>>> c4823f13
 			}
 		},
 
