--- conflicted
+++ resolved
@@ -1,15 +1,9 @@
-<<<<<<< HEAD
-import { readFile } from "node:fs/promises"
-import { initConfig } from "../../config/index.js"
+import { loadFile, type ProxifiedModule } from "magicast"
+import { readFile, writeFile } from "node:fs/promises"
+import { initConfig } from '../../config/index.js'
 import { stat } from "node:fs/promises"
 import type { CompilerOptions } from "typescript"
 import { parse } from "json5"
-=======
-import { loadFile, type ProxifiedModule } from "magicast"
-import { writeFile } from "node:fs/promises"
-import { stat } from "node:fs/promises"
-import { initConfig } from '../../config/config.js'
->>>>>>> c4823f13
 
 export const doesPathExist = async (path: string) => !!(await stat(path).catch(() => undefined))
 
@@ -19,13 +13,10 @@
 	srcFolder: string
 	rootRoutesFolder: string
 	hasAlreadyBeenInitialized: boolean
-<<<<<<< HEAD
 	tsCompilerOptions: CompilerOptions
 	sourceFileName?: string
 	sourceMapName?: string
-=======
 	isTypeScriptProject: boolean
->>>>>>> c4823f13
 }
 
 const cwd = process.cwd()
@@ -44,6 +35,10 @@
 
 		const inlangConfig = await initConfig()
 
+		const tsConfig = await readFile("tsconfig.json", "utf-8")
+		const tsCompilerOptions = parse(tsConfig).compilerOptions
+		// TODO get JSON 5 parser to parse typescript config and only pass property compilerOptions
+
 		const languageInUrl = inlangConfig?.sdk?.languageNegotiation?.strategies?.some(({ type }) => type === 'url') || false
 
 		const rootRoutesFolder = routesFolder + "/(app)" + (languageInUrl ? "/[lang]" : "")
@@ -51,17 +46,6 @@
 
 		const hasAlreadyBeenInitialized = await doesPathExist(rootRoutesFolder)
 
-<<<<<<< HEAD
-	const inlangConfig = await initConfig()
-	const svelteConfig = await readFile("svelte.config.js", "utf-8")
-	const tsConfig = await readFile("tsconfig.json", "utf-8")
-	const tsCompilerOptions = parse(tsConfig).compilerOptions
-	// TODO get JSON 5 parser to parse typescript config and only pass property compilerOptions
-
-	const languageInUrl =
-		(inlangConfig?.sdk as any)?.languageNegotiation?.strategies?.some((x: any) => x.type === "url") || false
-	const isStatic = svelteConfig.includes("@sveltejs/adapter-static") // TODO: static means if `prerender` is set to true at the root
-=======
 		const isTypeScriptProject = await doesPathExist(cwd + '/tsconfig.json')
 
 		resolve({
@@ -71,6 +55,7 @@
 			rootRoutesFolder,
 			hasAlreadyBeenInitialized,
 			isTypeScriptProject,
+			tsCompilerOptions,
 		})
 	})
 }
@@ -83,7 +68,6 @@
 	const inlangConfigPath = cwd + "/inlang.config.js"
 	const inlangConfigExists = await doesPathExist(inlangConfigPath)
 	if (inlangConfigExists) return
->>>>>>> c4823f13
 
 	// TODO: use sdkPlugin once ready https://github.com/inlang/inlang/issues/610
 
@@ -99,16 +83,6 @@
 		"https://cdn.jsdelivr.net/npm/@inlang/sdk-js/dist/plugin/index.js"
 	)
 
-<<<<<<< HEAD
-	return (cachedConfig = {
-		languageInUrl,
-		isStatic,
-		srcFolder,
-		rootRoutesFolder,
-		hasAlreadyBeenInitialized,
-		tsCompilerOptions,
-	})
-=======
 	return {
 		referenceLanguage: "en",
 		plugins: [
@@ -120,7 +94,6 @@
 			}),
 		],
 	}
->>>>>>> c4823f13
 }
 `)
 }
@@ -140,10 +113,6 @@
 	))
 		.filter(Boolean) as ProxifiedModule<any>[]
 
-<<<<<<< HEAD
-export const resetConfig = () => (cachedConfig = undefined)
-=======
 	return modules.map(mod => [true, 'auto'].includes(mod.exports.prerender))
 		.some(Boolean)
-}
->>>>>>> c4823f13
+}