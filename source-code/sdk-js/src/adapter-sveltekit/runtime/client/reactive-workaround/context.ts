// workaround for https://github.com/inlang/inlang/issues/1091
import { get } from "svelte/store"
import type { RelativeUrl } from "../../../../index.js"
import type { SvelteKitClientRuntime } from "../index.js"
import { getRuntimeFromContext as getRuntimeFromContextShared } from "../shared/context.js"
import type * as Runtime from "../../../../runtime/index.js"
import { goto } from "$app/navigation"
import { page } from "$app/stores"
import type { LanguageTag as LanguageTagBase } from "@inlang/app"
import { logDeprecation } from "../../../../utils.js"
import { inlangSymbol } from "../../shared/utils.js"
import { setContext } from "svelte"

// ------------------------------------------------------------------------------------------------

type RuntimeContext<
	LanguageTag extends LanguageTagBase = LanguageTagBase,
	InlangFunction extends Runtime.InlangFunction = Runtime.InlangFunction,
> = {
	sourceLanguageTag: LanguageTag
	languageTags: LanguageTag[]
	languageTag: LanguageTag
	i: InlangFunction
	changeLanguageTag: (languageTag: LanguageTag) => Promise<void>
	loadResource: SvelteKitClientRuntime["loadMessages"]
	route: (href: RelativeUrl) => RelativeUrl
	switchLanguage: (languageTag: LanguageTag) => Promise<void>
	referenceLanguage: LanguageTag
	language: LanguageTag
	languages: LanguageTag[]
}

export const getRuntimeFromContext = () => getRuntimeFromContextShared() as RuntimeContext

export const addRuntimeToContext = (runtime: SvelteKitClientRuntime) => {
	const {
		languageTag,
		sourceLanguageTag,
		languageTags,
		i,
		loadMessages: loadResource,
		referenceLanguage,
		language,
		languages,
	} = runtime

	const changeLanguageTag = async (languageTag: LanguageTagBase) => {
		if (runtime.languageTag === languageTag) return

<<<<<<< HEAD
		localStorage.setItem("languageTag", languageTag)
=======
		localStorage.setItem("language", language)
		runtime.switchLanguage(language)
>>>>>>> e7d192d0

		return goto(get(page).url, { invalidateAll: true, noScroll: true })
	}

	setContext<RuntimeContext>(inlangSymbol, {
		languageTag: languageTag!,
		sourceLanguageTag,
		languageTags,
		i,
		loadResource,
		changeLanguageTag,
		route,
		referenceLanguage,
		language: language!,
		languages,
		switchLanguage: (...args: Parameters<typeof changeLanguageTag>) => {
			logDeprecation("switchLanguage", "changeLanguageTag")
			return changeLanguageTag(...args)
		},
	})
}

const route = (href: RelativeUrl) => {
	if (import.meta.env.DEV) {
		console.info(
			`Calling the function 'route' is unnecessary with this project configuration, because it only returns the input.`,
		)
	}

	return href
}<|MERGE_RESOLUTION|>--- conflicted
+++ resolved
@@ -47,12 +47,8 @@
 	const changeLanguageTag = async (languageTag: LanguageTagBase) => {
 		if (runtime.languageTag === languageTag) return
 
-<<<<<<< HEAD
 		localStorage.setItem("languageTag", languageTag)
-=======
-		localStorage.setItem("language", language)
-		runtime.switchLanguage(language)
->>>>>>> e7d192d0
+		runtime.switchLanguage(languageTag)
 
 		return goto(get(page).url, { invalidateAll: true, noScroll: true })
 	}
