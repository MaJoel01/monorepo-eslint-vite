import { dedent } from "ts-dedent"
import { describe, it, test, expect, vi } from "vitest"
import { transformLayoutSvelte } from "./+layout.svelte.js"
import { initTransformConfig } from "./test.utils.js"

describe("transformLayoutSvelte", () => {
	describe("root=true", () => {
		test("should insert code to an empty file", () => {
			const code = ""
			const config = initTransformConfig()
			const transformed = transformLayoutSvelte("", config, code, true)
			expect(transformed).toMatchInlineSnapshot(`
				"<script>
				import { browser } from '$app/environment';
				import { addRuntimeToContext, getRuntimeFromContext } from '@inlang/sdk-js/adapter-sveltekit/client/reactive-workaround';
				import { getRuntimeFromData } from '@inlang/sdk-js/adapter-sveltekit/shared';
				import { addRuntimeToGlobalThis } from '@inlang/sdk-js/adapter-sveltekit/client/shared';
				export let data;
				addRuntimeToGlobalThis(getRuntimeFromData(data));
				addRuntimeToContext(getRuntimeFromData(data));
<<<<<<< HEAD
				const { sourceLanguageTag } = getRuntimeFromContext();
				let { i, languageTag } = getRuntimeFromContext();
=======
				const { referenceLanguage } = getRuntimeFromContext();
				let { i, language } = getRuntimeFromContext();
>>>>>>> e7d192d0
				$: if (browser) {
				    addRuntimeToGlobalThis(getRuntimeFromData(data));
				    addRuntimeToContext(getRuntimeFromData(data));
				    ({ i, languageTag } = getRuntimeFromContext());
				    document.body.parentElement?.setAttribute('lang', language);
				}
				</script>
<<<<<<< HEAD
				{#if languageTag || !sourceLanguageTag}{#key languageTag}<slot />{/key}{/if}"
=======
				{#if language || !referenceLanguage}{#key language}<slot />{/key}{/if}"
>>>>>>> e7d192d0
			`)
		})

		test("should add code to existing code", () => {
			const code = dedent`
				<script>
					export let data;

					console.info(data)
				</script>

				<h1>this is a test</h1>

				<p>{JSON.stringify(data, null, 3)}</p>
			`
			const config = initTransformConfig()
			const transformed = transformLayoutSvelte("", config, code, true)
			expect(transformed).toMatchInlineSnapshot(`
				"<script>
					import { browser } from '$app/environment';
				import { addRuntimeToContext, getRuntimeFromContext } from '@inlang/sdk-js/adapter-sveltekit/client/reactive-workaround';
				import { getRuntimeFromData } from '@inlang/sdk-js/adapter-sveltekit/shared';
				import { addRuntimeToGlobalThis } from '@inlang/sdk-js/adapter-sveltekit/client/shared';
				export let data;
				addRuntimeToGlobalThis(getRuntimeFromData(data));
				addRuntimeToContext(getRuntimeFromData(data));
<<<<<<< HEAD
				const { sourceLanguageTag } = getRuntimeFromContext();
				let { i, languageTag } = getRuntimeFromContext();
=======
				const { referenceLanguage } = getRuntimeFromContext();
				let { i, language } = getRuntimeFromContext();
>>>>>>> e7d192d0
				$: if (browser) {
				    addRuntimeToGlobalThis(getRuntimeFromData(data));
				    addRuntimeToContext(getRuntimeFromData(data));
				    ({ i, languageTag } = getRuntimeFromContext());
				    document.body.parentElement?.setAttribute('lang', language);
				}
				console.info(data);
<<<<<<< HEAD
				</script>{#if languageTag || !sourceLanguageTag}{#key languageTag}
=======
				</script>{#if language || !referenceLanguage}{#key language}
>>>>>>> e7d192d0

				<h1>this is a test</h1>

				<p>{JSON.stringify(data, null, 3)}</p>{/key}{/if}"
			`)
		})

		test("should not wrap special svelte elements", () => {
			const code = dedent`
				<svelte:window on:load={onLoad} />

				test

				<svelte:body on:click={onClick} />

				other test

				<svelte:head>
					<title>test</title>
				</svelte:head>

				<svelte:options tag="test" />

				random content
			`
			const config = initTransformConfig()
			const transformed = transformLayoutSvelte("", config, code, true)
			expect(transformed).toMatchInlineSnapshot(`
				"<script>
				import { browser } from '$app/environment';
				import { addRuntimeToContext, getRuntimeFromContext } from '@inlang/sdk-js/adapter-sveltekit/client/reactive-workaround';
				import { getRuntimeFromData } from '@inlang/sdk-js/adapter-sveltekit/shared';
				import { addRuntimeToGlobalThis } from '@inlang/sdk-js/adapter-sveltekit/client/shared';
				export let data;
				addRuntimeToGlobalThis(getRuntimeFromData(data));
				addRuntimeToContext(getRuntimeFromData(data));
<<<<<<< HEAD
				const { sourceLanguageTag } = getRuntimeFromContext();
				let { i, languageTag } = getRuntimeFromContext();
=======
				const { referenceLanguage } = getRuntimeFromContext();
				let { i, language } = getRuntimeFromContext();
>>>>>>> e7d192d0
				$: if (browser) {
				    addRuntimeToGlobalThis(getRuntimeFromData(data));
				    addRuntimeToContext(getRuntimeFromData(data));
				    ({ i, languageTag } = getRuntimeFromContext());
				    document.body.parentElement?.setAttribute('lang', language);
				}
				</script>
<<<<<<< HEAD
				<svelte:window on:load={onLoad} />{#if languageTag || !sourceLanguageTag}{#key languageTag}

				test

				{/key}{/if}<svelte:body on:click={onClick} />{#if languageTag || !sourceLanguageTag}{#key languageTag}
=======
				<svelte:window on:load={onLoad} />{#if language || !referenceLanguage}{#key language}

				test

				{/key}{/if}<svelte:body on:click={onClick} />{#if language || !referenceLanguage}{#key language}
>>>>>>> e7d192d0

				other test

				{/key}{/if}<svelte:head>
					<title>test</title>
<<<<<<< HEAD
				</svelte:head>{#if languageTag || !sourceLanguageTag}{#key languageTag}

				{/key}{/if}<svelte:options tag=\\"test\\" />{#if languageTag || !sourceLanguageTag}{#key languageTag}
=======
				</svelte:head>{#if language || !referenceLanguage}{#key language}

				{/key}{/if}<svelte:options tag=\\"test\\" />{#if language || !referenceLanguage}{#key language}
>>>>>>> e7d192d0

				random content{/key}{/if}"
			`)
		})

		test.todo("should wrap code inside special svelte elements", () => {
			const code = dedent`
				<script>
					import { i } from '@inlang/sdk-js'
				</script>

				<svelte:head>
					<title>{i('title')}</title>
				</svelte:head>
			`
			const config = initTransformConfig()
			const transformed = transformLayoutSvelte("", config, code, true)
			expect(transformed).toMatchInlineSnapshot(`
				"<script>
					import { browser } from '$app/environment';
				import { addRuntimeToContext, getRuntimeFromContext } from '@inlang/sdk-js/adapter-sveltekit/client/not-reactive';
				import { getRuntimeFromData } from '@inlang/sdk-js/adapter-sveltekit/shared';
				export let data;
				addRuntimeToContext(getRuntimeFromData(data));
				let { i, languageTag } = getRuntimeFromContext();
				$: if (browser) {
				    addRuntimeToContext(getRuntimeFromData(data));
				    ({ i, languageTag } = getRuntimeFromContext());
				}
				</script>{#if languageTag}{#key languageTag}

				{/key}{/if}<svelte:head>{#key languageTag}
					<title>{i('title')}</title>
				{/key}{/if}<</svelte:head>"
			`)
		})

		test("should remove @inlang/sdk-js imports that are used reactively", () => {
			const code = dedent`
				<script>
					import { languageTag } from '@inlang/sdk-js'
				</script>

				{languageTag}
			`
			const config = initTransformConfig()
			const transformed = transformLayoutSvelte("", config, code, true)
			expect(transformed).toMatchInlineSnapshot(`
				"<script>
					import { browser } from '$app/environment';
				import { addRuntimeToContext, getRuntimeFromContext } from '@inlang/sdk-js/adapter-sveltekit/client/reactive-workaround';
				import { getRuntimeFromData } from '@inlang/sdk-js/adapter-sveltekit/shared';
				import { addRuntimeToGlobalThis } from '@inlang/sdk-js/adapter-sveltekit/client/shared';
				export let data;
				addRuntimeToGlobalThis(getRuntimeFromData(data));
				addRuntimeToContext(getRuntimeFromData(data));
<<<<<<< HEAD
				const { sourceLanguageTag } = getRuntimeFromContext();
				let { i, languageTag } = getRuntimeFromContext();
=======
				const { referenceLanguage } = getRuntimeFromContext();
				let { i, language } = getRuntimeFromContext();
>>>>>>> e7d192d0
				$: if (browser) {
				    addRuntimeToGlobalThis(getRuntimeFromData(data));
				    addRuntimeToContext(getRuntimeFromData(data));
				    ({ i, languageTag } = getRuntimeFromContext());
				    document.body.parentElement?.setAttribute('lang', language);
				}
<<<<<<< HEAD
				const { languageTag } = getRuntimeFromContext();
				</script>{#if languageTag || !sourceLanguageTag}{#key languageTag}

				{languageTag}{/key}{/if}"
=======
				</script>{#if language || !referenceLanguage}{#key language}

				{language}{/key}{/if}"
>>>>>>> e7d192d0
			`)
		})

		test("should insert data export right after first import statements", () => {
			const code = dedent`
				<script>
					import { i } from "@inlang/sdk-js"
					console.info(i("welcome"))
				</script>

				<slot />
			`
			const config = initTransformConfig()
			const transformed = transformLayoutSvelte("", config, code, true)
			expect(transformed).toMatchInlineSnapshot(`
				"<script>
					import { browser } from '$app/environment';
				import { addRuntimeToContext, getRuntimeFromContext } from '@inlang/sdk-js/adapter-sveltekit/client/reactive-workaround';
				import { getRuntimeFromData } from '@inlang/sdk-js/adapter-sveltekit/shared';
				import { addRuntimeToGlobalThis } from '@inlang/sdk-js/adapter-sveltekit/client/shared';
				export let data;
				addRuntimeToGlobalThis(getRuntimeFromData(data));
				addRuntimeToContext(getRuntimeFromData(data));
<<<<<<< HEAD
				const { sourceLanguageTag } = getRuntimeFromContext();
				let { i, languageTag } = getRuntimeFromContext();
=======
				const { referenceLanguage } = getRuntimeFromContext();
				let { i, language } = getRuntimeFromContext();
>>>>>>> e7d192d0
				$: if (browser) {
				    addRuntimeToGlobalThis(getRuntimeFromData(data));
				    addRuntimeToContext(getRuntimeFromData(data));
				    ({ i, languageTag } = getRuntimeFromContext());
				    document.body.parentElement?.setAttribute('lang', language);
				}
				console.info(i(\\"welcome\\"));
<<<<<<< HEAD
				</script>{#if languageTag || !sourceLanguageTag}{#key languageTag}
=======
				</script>{#if language || !referenceLanguage}{#key language}
>>>>>>> e7d192d0

				<slot />{/key}{/if}"
			`)
		})

		test("should insert code snippets right after data export", () => {
			const code = dedent`
				<script>
					import { i } from "@inlang/sdk-js"
					console.info(123)

					export let data

					console.info(i("welcome"))
				</script>

				<slot />
			`
			const config = initTransformConfig()
			const transformed = transformLayoutSvelte("", config, code, true)
			expect(transformed).toMatchInlineSnapshot(`
				"<script>
					import { browser } from '$app/environment';
				import { addRuntimeToContext, getRuntimeFromContext } from '@inlang/sdk-js/adapter-sveltekit/client/reactive-workaround';
				import { getRuntimeFromData } from '@inlang/sdk-js/adapter-sveltekit/shared';
				import { addRuntimeToGlobalThis } from '@inlang/sdk-js/adapter-sveltekit/client/shared';
				export let data;
				addRuntimeToGlobalThis(getRuntimeFromData(data));
				addRuntimeToContext(getRuntimeFromData(data));
<<<<<<< HEAD
				const { sourceLanguageTag } = getRuntimeFromContext();
				let { i, languageTag } = getRuntimeFromContext();
=======
				const { referenceLanguage } = getRuntimeFromContext();
				let { i, language } = getRuntimeFromContext();
>>>>>>> e7d192d0
				$: if (browser) {
				    addRuntimeToGlobalThis(getRuntimeFromData(data));
				    addRuntimeToContext(getRuntimeFromData(data));
				    ({ i, languageTag } = getRuntimeFromContext());
				    document.body.parentElement?.setAttribute('lang', language);
				}
				console.info(123);
				console.info(i(\\"welcome\\"));
<<<<<<< HEAD
				</script>{#if languageTag || !sourceLanguageTag}{#key languageTag}
=======
				</script>{#if language || !referenceLanguage}{#key language}
>>>>>>> e7d192d0

				<slot />{/key}{/if}"
			`)
		})

		test("languageInUrl", () => {
			const code = ""
			const config = initTransformConfig({ languageInUrl: true })
			const transformed = transformLayoutSvelte("", config, code, true)
			expect(transformed).toMatchInlineSnapshot(`
				"<script>
				import { browser } from '$app/environment';
				import { addRuntimeToContext, getRuntimeFromContext } from '@inlang/sdk-js/adapter-sveltekit/client/not-reactive';
				import { getRuntimeFromData } from '@inlang/sdk-js/adapter-sveltekit/shared';
				import { addRuntimeToGlobalThis } from '@inlang/sdk-js/adapter-sveltekit/client/shared';
				export let data;
				addRuntimeToGlobalThis(getRuntimeFromData(data));
				addRuntimeToContext(getRuntimeFromData(data));
<<<<<<< HEAD
				const { sourceLanguageTag } = getRuntimeFromContext();
				let { i, languageTag } = getRuntimeFromContext();
=======
				const { referenceLanguage } = getRuntimeFromContext();
				let { i, language } = getRuntimeFromContext();
>>>>>>> e7d192d0
				$: if (browser) {
				    addRuntimeToGlobalThis(getRuntimeFromData(data));
				    addRuntimeToContext(getRuntimeFromData(data));
				    ({ i, languageTag } = getRuntimeFromContext());
				    document.body.parentElement?.setAttribute('lang', language);
				}
				</script>
				{#key languageTag}<slot />{/key}"
			`)
		})
	})

	describe("non-root", () => {
		test("should not do anything", () => {
			const code = ""
			const config = initTransformConfig()
			const transformed = transformLayoutSvelte("", config, code, false)
			expect(transformed).toEqual(code)
		})
	})

	describe("should not do anything if '@inlang/sdk-js/no-transforms' import is detected", () => {
		test("in context script tag", () => {
			const code = dedent`
				<script context>
					import '@inlang/sdk-js/no-transforms';
				</script>`
			const config = initTransformConfig()
			const transformed = transformLayoutSvelte("", config, code, true)
			expect(transformed).toEqual(code)
		})

		test("in script tag", () => {
			const code = dedent`
				<script>
					import '@inlang/sdk-js/no-transforms';
				</script>`
			const config = initTransformConfig()
			const transformed = transformLayoutSvelte("", config, code, true)
			expect(transformed).toEqual(code)
		})
	})

	describe("ensure getRuntimeFromContext is called the first time after the data export", () => {
		test("single import", () => {
			const code = dedent`
				<script lang="ts">
					import { browser } from '$app/environment'
					import { languages } from '@inlang/sdk-js'

					console.log(languages)
				</script>
			`
			const config = initTransformConfig()
			const transformed = transformLayoutSvelte("", config, code, true)
			expect(transformed).toMatchInlineSnapshot(`
				"<script lang=\\"ts\\">
					import { addRuntimeToContext, getRuntimeFromContext } from '@inlang/sdk-js/adapter-sveltekit/client/reactive-workaround';
				import { getRuntimeFromData } from '@inlang/sdk-js/adapter-sveltekit/shared';
				import { addRuntimeToGlobalThis } from '@inlang/sdk-js/adapter-sveltekit/client/shared';
				import { browser } from '$app/environment';
				export let data;
				addRuntimeToGlobalThis(getRuntimeFromData(data));
				addRuntimeToContext(getRuntimeFromData(data));
<<<<<<< HEAD
				const { sourceLanguageTag } = getRuntimeFromContext();
				let { i, languageTag } = getRuntimeFromContext();
=======
				const { referenceLanguage } = getRuntimeFromContext();
				let { i, language } = getRuntimeFromContext();
>>>>>>> e7d192d0
				$: if (browser) {
				    addRuntimeToGlobalThis(getRuntimeFromData(data));
				    addRuntimeToContext(getRuntimeFromData(data));
				    ({ i, languageTag } = getRuntimeFromContext());
				    document.body.parentElement?.setAttribute('lang', language);
				}
				const { languages } = getRuntimeFromContext();
				console.log(languages);
				</script>"
			`)
		})

		test("multiple imports", () => {
			const code = dedent`
				<script lang="ts">
					import { languages } from '@inlang/sdk-js'
					import { switchLanguage } from '@inlang/sdk-js'
					import { browser } from '$app/environment'

					const doSomething = () => console.log(languages)

					if (browser) doSomething()
				</script>

				<button on:click={() => switchLanguage('en')}>Switch Language</button>
			`
			const config = initTransformConfig()
			const transformed = transformLayoutSvelte("", config, code, true)
			expect(transformed).toMatchInlineSnapshot(`
				"<script lang=\\"ts\\">
					import { addRuntimeToContext, getRuntimeFromContext } from '@inlang/sdk-js/adapter-sveltekit/client/reactive-workaround';
				import { getRuntimeFromData } from '@inlang/sdk-js/adapter-sveltekit/shared';
				import { addRuntimeToGlobalThis } from '@inlang/sdk-js/adapter-sveltekit/client/shared';
				import { browser } from '$app/environment';
				export let data;
				addRuntimeToGlobalThis(getRuntimeFromData(data));
				addRuntimeToContext(getRuntimeFromData(data));
<<<<<<< HEAD
				const { sourceLanguageTag } = getRuntimeFromContext();
				let { i, languageTag } = getRuntimeFromContext();
=======
				const { referenceLanguage } = getRuntimeFromContext();
				let { i, language } = getRuntimeFromContext();
>>>>>>> e7d192d0
				$: if (browser) {
				    addRuntimeToGlobalThis(getRuntimeFromData(data));
				    addRuntimeToContext(getRuntimeFromData(data));
				    ({ i, languageTag } = getRuntimeFromContext());
				    document.body.parentElement?.setAttribute('lang', language);
				}
				const { switchLanguage, languages } = getRuntimeFromContext();
				const doSomething = () => console.log(languages);
				if (browser)
				    doSomething();
<<<<<<< HEAD
				</script>{#if languageTag || !sourceLanguageTag}{#key languageTag}
=======
				</script>{#if language || !referenceLanguage}{#key language}
>>>>>>> e7d192d0

				<button on:click={() => switchLanguage('en')}>Switch Language</button>{/key}{/if}"
			`)
		})

		test("data export already defined", () => {
			const code = dedent`
				<script lang="ts">
					import { languages } from '@inlang/sdk-js'

					console.log(languages)

					export let data
				</script>
			`
			const config = initTransformConfig()
			const transformed = transformLayoutSvelte("", config, code, true)
			expect(transformed).toMatchInlineSnapshot(`
				"<script lang=\\"ts\\">
					import { browser } from '$app/environment';
				import { addRuntimeToContext, getRuntimeFromContext } from '@inlang/sdk-js/adapter-sveltekit/client/reactive-workaround';
				import { getRuntimeFromData } from '@inlang/sdk-js/adapter-sveltekit/shared';
				import { addRuntimeToGlobalThis } from '@inlang/sdk-js/adapter-sveltekit/client/shared';
				export let data;
				addRuntimeToGlobalThis(getRuntimeFromData(data));
				addRuntimeToContext(getRuntimeFromData(data));
<<<<<<< HEAD
				const { sourceLanguageTag } = getRuntimeFromContext();
				let { i, languageTag } = getRuntimeFromContext();
=======
				const { referenceLanguage } = getRuntimeFromContext();
				let { i, language } = getRuntimeFromContext();
>>>>>>> e7d192d0
				$: if (browser) {
				    addRuntimeToGlobalThis(getRuntimeFromData(data));
				    addRuntimeToContext(getRuntimeFromData(data));
				    ({ i, languageTag } = getRuntimeFromContext());
				    document.body.parentElement?.setAttribute('lang', language);
				}
				const { languages } = getRuntimeFromContext();
				console.log(languages);
				</script>"
			`)
		})
	})
})

describe.skip("transformLayoutSvelte", () => {
	describe("basics", () => {
		describe("root=true", () => {
			describe("transform @inlang/sdk-js", () => {
				it("resolves imports correctly", async () => {
					const transformed = transformLayoutSvelte(
						"",
						initTransformConfig(),
						dedent`
							<script>
								import { languageTags, i } from "@inlang/sdk-js"

								console.info(languageTags)
							</script>

							{i('hello')}
						`,
						true,
					)
					expect(transformed).toMatchInlineSnapshot(`
						"<script>import { browser } from \\"$app/environment\\";
						import { getRuntimeFromContext, addRuntimeToContext } from \\"@inlang/sdk-js/adapter-sveltekit/client/reactive\\";
						import { getRuntimeFromData } from \\"@inlang/sdk-js/adapter-sveltekit/shared\\";
						export let data;
						let languageTag, i, languageTags;
						addRuntimeToContext(getRuntimeFromData(data));

						({
						    languageTag,
						    i,
						    languageTags
						} = getRuntimeFromContext());

						$:
						if (browser && $languageTag) {
						    document.body.parentElement?.setAttribute(\\"lang\\", $languageTag);
						    localStorage.setItem(\\"languageTag\\", $languageTag);
						}

						console.info(languageTags)</script>

						{#if $languageTag}{$i('hello')}{/if}"
					`)
				})

				it("resolves imports correctly (not-reactive)", async () => {
					const transformed = transformLayoutSvelte(
						"",
						initTransformConfig({
							languageInUrl: true,
						}),
						dedent`
							<script>
								import { languageTags, i } from "@inlang/sdk-js"

								console.info(languageTags)
							</script>

							{i('hello')}
						`,
						true,
					)
					expect(transformed).toMatchInlineSnapshot(`
						"<script>import { browser } from \\"$app/environment\\";
						import { getRuntimeFromContext, addRuntimeToContext } from \\"@inlang/sdk-js/adapter-sveltekit/client/not-reactive\\";
						import { getRuntimeFromData } from \\"@inlang/sdk-js/adapter-sveltekit/shared\\";
						export let data;
						let languageTag, i, languageTags;
						addRuntimeToContext(getRuntimeFromData(data));

						({
						    languageTag,
						    i,
						    languageTags
						} = getRuntimeFromContext());

						$:
						if (browser) {
						    addRuntimeToContext(getRuntimeFromData(data));

						    ({
						        languageTag,
						        i: i
						    } = getRuntimeFromContext());
						}

						console.info(languageTags)</script>

						{#key languageTag}{i('hello')}{/key}"
					`)
				})
			})
		})

		// ------------------------------------------------------------------------------------------

		describe("root=false", () => {
			it("is a proxy for transformSvelte", async () => {
				// const config = initTransformConfig()
				// const input = dedent`
				// 	<script>
				// 		import { languageTag } from '@inlang/sdk-js'
				// 		export let data
				// 	</script>
				// 	<h1>Hello {data.name}!</h1>
				// 	{languageTag.toUpperCase()}
				// `
				// const transformed = transformLayoutSvelte("", config, input, false)
				// expect(transformed).toMatch(transformSvelte(config, input))
			})
		})
	})
})<|MERGE_RESOLUTION|>--- conflicted
+++ resolved
@@ -18,25 +18,16 @@
 				export let data;
 				addRuntimeToGlobalThis(getRuntimeFromData(data));
 				addRuntimeToContext(getRuntimeFromData(data));
-<<<<<<< HEAD
-				const { sourceLanguageTag } = getRuntimeFromContext();
-				let { i, languageTag } = getRuntimeFromContext();
-=======
-				const { referenceLanguage } = getRuntimeFromContext();
-				let { i, language } = getRuntimeFromContext();
->>>>>>> e7d192d0
-				$: if (browser) {
-				    addRuntimeToGlobalThis(getRuntimeFromData(data));
-				    addRuntimeToContext(getRuntimeFromData(data));
-				    ({ i, languageTag } = getRuntimeFromContext());
-				    document.body.parentElement?.setAttribute('lang', language);
-				}
-				</script>
-<<<<<<< HEAD
+				const { sourceLanguageTag } = getRuntimeFromContext();
+				let { i, languageTag } = getRuntimeFromContext();
+				$: if (browser) {
+				    addRuntimeToGlobalThis(getRuntimeFromData(data));
+				    addRuntimeToContext(getRuntimeFromData(data));
+				    ({ i, languageTag } = getRuntimeFromContext());
+				    document.body.parentElement?.setAttribute('lang', language);
+				}
+				</script>
 				{#if languageTag || !sourceLanguageTag}{#key languageTag}<slot />{/key}{/if}"
-=======
-				{#if language || !referenceLanguage}{#key language}<slot />{/key}{/if}"
->>>>>>> e7d192d0
 			`)
 		})
 
@@ -63,13 +54,8 @@
 				export let data;
 				addRuntimeToGlobalThis(getRuntimeFromData(data));
 				addRuntimeToContext(getRuntimeFromData(data));
-<<<<<<< HEAD
-				const { sourceLanguageTag } = getRuntimeFromContext();
-				let { i, languageTag } = getRuntimeFromContext();
-=======
-				const { referenceLanguage } = getRuntimeFromContext();
-				let { i, language } = getRuntimeFromContext();
->>>>>>> e7d192d0
+				const { sourceLanguageTag } = getRuntimeFromContext();
+				let { i, languageTag } = getRuntimeFromContext();
 				$: if (browser) {
 				    addRuntimeToGlobalThis(getRuntimeFromData(data));
 				    addRuntimeToContext(getRuntimeFromData(data));
@@ -77,14 +63,11 @@
 				    document.body.parentElement?.setAttribute('lang', language);
 				}
 				console.info(data);
-<<<<<<< HEAD
 				</script>{#if languageTag || !sourceLanguageTag}{#key languageTag}
-=======
-				</script>{#if language || !referenceLanguage}{#key language}
->>>>>>> e7d192d0
 
 				<h1>this is a test</h1>
 
+				<p>{JSON.stringify(data, null, 3)}</p>{/key}{/if}"
 				<p>{JSON.stringify(data, null, 3)}</p>{/key}{/if}"
 			`)
 		})
@@ -118,48 +101,31 @@
 				export let data;
 				addRuntimeToGlobalThis(getRuntimeFromData(data));
 				addRuntimeToContext(getRuntimeFromData(data));
-<<<<<<< HEAD
-				const { sourceLanguageTag } = getRuntimeFromContext();
-				let { i, languageTag } = getRuntimeFromContext();
-=======
-				const { referenceLanguage } = getRuntimeFromContext();
-				let { i, language } = getRuntimeFromContext();
->>>>>>> e7d192d0
-				$: if (browser) {
-				    addRuntimeToGlobalThis(getRuntimeFromData(data));
-				    addRuntimeToContext(getRuntimeFromData(data));
-				    ({ i, languageTag } = getRuntimeFromContext());
-				    document.body.parentElement?.setAttribute('lang', language);
-				}
-				</script>
-<<<<<<< HEAD
+				const { sourceLanguageTag } = getRuntimeFromContext();
+				let { i, languageTag } = getRuntimeFromContext();
+				$: if (browser) {
+				    addRuntimeToGlobalThis(getRuntimeFromData(data));
+				    addRuntimeToContext(getRuntimeFromData(data));
+				    ({ i, languageTag } = getRuntimeFromContext());
+				    document.body.parentElement?.setAttribute('lang', language);
+				}
+				</script>
 				<svelte:window on:load={onLoad} />{#if languageTag || !sourceLanguageTag}{#key languageTag}
 
 				test
 
 				{/key}{/if}<svelte:body on:click={onClick} />{#if languageTag || !sourceLanguageTag}{#key languageTag}
-=======
-				<svelte:window on:load={onLoad} />{#if language || !referenceLanguage}{#key language}
-
-				test
-
-				{/key}{/if}<svelte:body on:click={onClick} />{#if language || !referenceLanguage}{#key language}
->>>>>>> e7d192d0
 
 				other test
 
+				{/key}{/if}<svelte:head>
 				{/key}{/if}<svelte:head>
 					<title>test</title>
-<<<<<<< HEAD
 				</svelte:head>{#if languageTag || !sourceLanguageTag}{#key languageTag}
 
 				{/key}{/if}<svelte:options tag=\\"test\\" />{#if languageTag || !sourceLanguageTag}{#key languageTag}
-=======
-				</svelte:head>{#if language || !referenceLanguage}{#key language}
-
-				{/key}{/if}<svelte:options tag=\\"test\\" />{#if language || !referenceLanguage}{#key language}
->>>>>>> e7d192d0
-
+
+				random content{/key}{/if}"
 				random content{/key}{/if}"
 			`)
 		})
@@ -215,29 +181,18 @@
 				export let data;
 				addRuntimeToGlobalThis(getRuntimeFromData(data));
 				addRuntimeToContext(getRuntimeFromData(data));
-<<<<<<< HEAD
-				const { sourceLanguageTag } = getRuntimeFromContext();
-				let { i, languageTag } = getRuntimeFromContext();
-=======
-				const { referenceLanguage } = getRuntimeFromContext();
-				let { i, language } = getRuntimeFromContext();
->>>>>>> e7d192d0
-				$: if (browser) {
-				    addRuntimeToGlobalThis(getRuntimeFromData(data));
-				    addRuntimeToContext(getRuntimeFromData(data));
-				    ({ i, languageTag } = getRuntimeFromContext());
-				    document.body.parentElement?.setAttribute('lang', language);
-				}
-<<<<<<< HEAD
+				const { sourceLanguageTag } = getRuntimeFromContext();
+				let { i, languageTag } = getRuntimeFromContext();
+				$: if (browser) {
+				    addRuntimeToGlobalThis(getRuntimeFromData(data));
+				    addRuntimeToContext(getRuntimeFromData(data));
+				    ({ i, languageTag } = getRuntimeFromContext());
+				    document.body.parentElement?.setAttribute('lang', language);
+				}
 				const { languageTag } = getRuntimeFromContext();
 				</script>{#if languageTag || !sourceLanguageTag}{#key languageTag}
 
 				{languageTag}{/key}{/if}"
-=======
-				</script>{#if language || !referenceLanguage}{#key language}
-
-				{language}{/key}{/if}"
->>>>>>> e7d192d0
 			`)
 		})
 
@@ -261,13 +216,8 @@
 				export let data;
 				addRuntimeToGlobalThis(getRuntimeFromData(data));
 				addRuntimeToContext(getRuntimeFromData(data));
-<<<<<<< HEAD
-				const { sourceLanguageTag } = getRuntimeFromContext();
-				let { i, languageTag } = getRuntimeFromContext();
-=======
-				const { referenceLanguage } = getRuntimeFromContext();
-				let { i, language } = getRuntimeFromContext();
->>>>>>> e7d192d0
+				const { sourceLanguageTag } = getRuntimeFromContext();
+				let { i, languageTag } = getRuntimeFromContext();
 				$: if (browser) {
 				    addRuntimeToGlobalThis(getRuntimeFromData(data));
 				    addRuntimeToContext(getRuntimeFromData(data));
@@ -275,12 +225,9 @@
 				    document.body.parentElement?.setAttribute('lang', language);
 				}
 				console.info(i(\\"welcome\\"));
-<<<<<<< HEAD
 				</script>{#if languageTag || !sourceLanguageTag}{#key languageTag}
-=======
-				</script>{#if language || !referenceLanguage}{#key language}
->>>>>>> e7d192d0
-
+
+				<slot />{/key}{/if}"
 				<slot />{/key}{/if}"
 			`)
 		})
@@ -309,13 +256,8 @@
 				export let data;
 				addRuntimeToGlobalThis(getRuntimeFromData(data));
 				addRuntimeToContext(getRuntimeFromData(data));
-<<<<<<< HEAD
-				const { sourceLanguageTag } = getRuntimeFromContext();
-				let { i, languageTag } = getRuntimeFromContext();
-=======
-				const { referenceLanguage } = getRuntimeFromContext();
-				let { i, language } = getRuntimeFromContext();
->>>>>>> e7d192d0
+				const { sourceLanguageTag } = getRuntimeFromContext();
+				let { i, languageTag } = getRuntimeFromContext();
 				$: if (browser) {
 				    addRuntimeToGlobalThis(getRuntimeFromData(data));
 				    addRuntimeToContext(getRuntimeFromData(data));
@@ -324,12 +266,9 @@
 				}
 				console.info(123);
 				console.info(i(\\"welcome\\"));
-<<<<<<< HEAD
 				</script>{#if languageTag || !sourceLanguageTag}{#key languageTag}
-=======
-				</script>{#if language || !referenceLanguage}{#key language}
->>>>>>> e7d192d0
-
+
+				<slot />{/key}{/if}"
 				<slot />{/key}{/if}"
 			`)
 		})
@@ -347,13 +286,8 @@
 				export let data;
 				addRuntimeToGlobalThis(getRuntimeFromData(data));
 				addRuntimeToContext(getRuntimeFromData(data));
-<<<<<<< HEAD
-				const { sourceLanguageTag } = getRuntimeFromContext();
-				let { i, languageTag } = getRuntimeFromContext();
-=======
-				const { referenceLanguage } = getRuntimeFromContext();
-				let { i, language } = getRuntimeFromContext();
->>>>>>> e7d192d0
+				const { sourceLanguageTag } = getRuntimeFromContext();
+				let { i, languageTag } = getRuntimeFromContext();
 				$: if (browser) {
 				    addRuntimeToGlobalThis(getRuntimeFromData(data));
 				    addRuntimeToContext(getRuntimeFromData(data));
@@ -418,13 +352,8 @@
 				export let data;
 				addRuntimeToGlobalThis(getRuntimeFromData(data));
 				addRuntimeToContext(getRuntimeFromData(data));
-<<<<<<< HEAD
-				const { sourceLanguageTag } = getRuntimeFromContext();
-				let { i, languageTag } = getRuntimeFromContext();
-=======
-				const { referenceLanguage } = getRuntimeFromContext();
-				let { i, language } = getRuntimeFromContext();
->>>>>>> e7d192d0
+				const { sourceLanguageTag } = getRuntimeFromContext();
+				let { i, languageTag } = getRuntimeFromContext();
 				$: if (browser) {
 				    addRuntimeToGlobalThis(getRuntimeFromData(data));
 				    addRuntimeToContext(getRuntimeFromData(data));
@@ -462,13 +391,8 @@
 				export let data;
 				addRuntimeToGlobalThis(getRuntimeFromData(data));
 				addRuntimeToContext(getRuntimeFromData(data));
-<<<<<<< HEAD
-				const { sourceLanguageTag } = getRuntimeFromContext();
-				let { i, languageTag } = getRuntimeFromContext();
-=======
-				const { referenceLanguage } = getRuntimeFromContext();
-				let { i, language } = getRuntimeFromContext();
->>>>>>> e7d192d0
+				const { sourceLanguageTag } = getRuntimeFromContext();
+				let { i, languageTag } = getRuntimeFromContext();
 				$: if (browser) {
 				    addRuntimeToGlobalThis(getRuntimeFromData(data));
 				    addRuntimeToContext(getRuntimeFromData(data));
@@ -479,12 +403,9 @@
 				const doSomething = () => console.log(languages);
 				if (browser)
 				    doSomething();
-<<<<<<< HEAD
 				</script>{#if languageTag || !sourceLanguageTag}{#key languageTag}
-=======
-				</script>{#if language || !referenceLanguage}{#key language}
->>>>>>> e7d192d0
-
+
+				<button on:click={() => switchLanguage('en')}>Switch Language</button>{/key}{/if}"
 				<button on:click={() => switchLanguage('en')}>Switch Language</button>{/key}{/if}"
 			`)
 		})
@@ -510,13 +431,8 @@
 				export let data;
 				addRuntimeToGlobalThis(getRuntimeFromData(data));
 				addRuntimeToContext(getRuntimeFromData(data));
-<<<<<<< HEAD
-				const { sourceLanguageTag } = getRuntimeFromContext();
-				let { i, languageTag } = getRuntimeFromContext();
-=======
-				const { referenceLanguage } = getRuntimeFromContext();
-				let { i, language } = getRuntimeFromContext();
->>>>>>> e7d192d0
+				const { sourceLanguageTag } = getRuntimeFromContext();
+				let { i, languageTag } = getRuntimeFromContext();
 				$: if (browser) {
 				    addRuntimeToGlobalThis(getRuntimeFromData(data));
 				    addRuntimeToContext(getRuntimeFromData(data));
