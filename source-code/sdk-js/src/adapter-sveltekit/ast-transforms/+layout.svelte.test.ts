import { dedent } from "ts-dedent"
import { describe, it, test, expect, vi } from "vitest"
import { transformLayoutSvelte } from "./+layout.svelte.js"
import { initTransformConfig } from "./test.utils.js"

vi.mock("./_.svelte.js", async () => {
	const svelteTransforms = await vi.importActual<typeof import("./_.svelte.js")>("./_.svelte.js")

	return {
		...svelteTransforms,
		transformSvelte: (_: unknown, __: unknown, c: string) => c,
	}
})

describe("transformLayoutSvelte", () => {
	describe("root=true", () => {
		test("should insert code to an empty file", () => {
			const code = ""
			const config = initTransformConfig()
			const transformed = transformLayoutSvelte("", config, code, true)
			expect(transformed).toMatchInlineSnapshot(`
				"<script>
				import { browser } from '$app/environment';
				import { addRuntimeToContext, getRuntimeFromContext } from '@inlang/sdk-js/adapter-sveltekit/client/reactive-workaround';
				import { getRuntimeFromData } from '@inlang/sdk-js/adapter-sveltekit/shared';
				import { addRuntimeToGlobalThis } from '@inlang/sdk-js/adapter-sveltekit/client/shared';
				export let data;
				addRuntimeToGlobalThis(getRuntimeFromData(data));
				addRuntimeToContext(getRuntimeFromData(data));
				let { i, languageTag } = getRuntimeFromContext();
				$: if (browser) {
				    addRuntimeToGlobalThis(getRuntimeFromData(data));
				    addRuntimeToContext(getRuntimeFromData(data));
<<<<<<< HEAD
				    ({ i, languageTag } = getRuntimeFromContext());
=======
				    ({ i, language } = getRuntimeFromContext());
				    document.body.parentElement?.setAttribute('lang', language);
>>>>>>> b0b86cf2
				}
				</script>
				{#key languageTag}<slot />{/key}"
			`)
		})

		test("should add code to existing code", () => {
			const code = dedent`
				<script>
					export let data;

					console.info(data)
				</script>

				<h1>this is a test</h1>

				<p>{JSON.stringify(data, null, 3)}</p>
			`
			const config = initTransformConfig()
			const transformed = transformLayoutSvelte("", config, code, true)
			expect(transformed).toMatchInlineSnapshot(`
				"<script>
					import { browser } from '$app/environment';
				import { addRuntimeToContext, getRuntimeFromContext } from '@inlang/sdk-js/adapter-sveltekit/client/reactive-workaround';
				import { getRuntimeFromData } from '@inlang/sdk-js/adapter-sveltekit/shared';
				import { addRuntimeToGlobalThis } from '@inlang/sdk-js/adapter-sveltekit/client/shared';
				export let data;
				addRuntimeToGlobalThis(getRuntimeFromData(data));
				addRuntimeToContext(getRuntimeFromData(data));
				let { i, languageTag } = getRuntimeFromContext();
				$: if (browser) {
				    addRuntimeToGlobalThis(getRuntimeFromData(data));
				    addRuntimeToContext(getRuntimeFromData(data));
<<<<<<< HEAD
				    ({ i, languageTag } = getRuntimeFromContext());
=======
				    ({ i, language } = getRuntimeFromContext());
				    document.body.parentElement?.setAttribute('lang', language);
>>>>>>> b0b86cf2
				}
				console.info(data);
				</script>{#key languageTag}

				<h1>this is a test</h1>

				<p>{JSON.stringify(data, null, 3)}</p>{/key}"
			`)
		})

		test("should not wrap special svelte elements", () => {
			const code = dedent`
				<svelte:window on:load={onLoad} />

				test

				<svelte:body on:click={onClick} />

				other test

				<svelte:head>
					<title>test</title>
				</svelte:head>

				<svelte:options tag="test" />

				random content
			`
			const config = initTransformConfig()
			const transformed = transformLayoutSvelte("", config, code, true)
			expect(transformed).toMatchInlineSnapshot(`
				"<script>
				import { browser } from '$app/environment';
				import { addRuntimeToContext, getRuntimeFromContext } from '@inlang/sdk-js/adapter-sveltekit/client/reactive-workaround';
				import { getRuntimeFromData } from '@inlang/sdk-js/adapter-sveltekit/shared';
				import { addRuntimeToGlobalThis } from '@inlang/sdk-js/adapter-sveltekit/client/shared';
				export let data;
				addRuntimeToGlobalThis(getRuntimeFromData(data));
				addRuntimeToContext(getRuntimeFromData(data));
				let { i, languageTag } = getRuntimeFromContext();
				$: if (browser) {
				    addRuntimeToGlobalThis(getRuntimeFromData(data));
				    addRuntimeToContext(getRuntimeFromData(data));
<<<<<<< HEAD
				    ({ i, languageTag } = getRuntimeFromContext());
=======
				    ({ i, language } = getRuntimeFromContext());
				    document.body.parentElement?.setAttribute('lang', language);
>>>>>>> b0b86cf2
				}
				</script>
				<svelte:window on:load={onLoad} />{#key languageTag}

				test

				{/key}<svelte:body on:click={onClick} />{#key languageTag}

				other test

				{/key}<svelte:head>
					<title>test</title>
				</svelte:head>{#key languageTag}

				{/key}<svelte:options tag=\\"test\\" />{#key languageTag}

				random content{/key}"
			`)
		})

		test.todo("should wrap code inside special svelte elements", () => {
			const code = dedent`
				<script>
					import { i } from '@inlang/sdk-js'
				</script>

				<svelte:head>
					<title>{i('title')}</title>
				</svelte:head>
			`
			const config = initTransformConfig()
			const transformed = transformLayoutSvelte("", config, code, true)
			expect(transformed).toMatchInlineSnapshot(`
				"<script>
					import { browser } from '$app/environment';
				import { addRuntimeToContext, getRuntimeFromContext } from '@inlang/sdk-js/adapter-sveltekit/client/not-reactive';
				import { getRuntimeFromData } from '@inlang/sdk-js/adapter-sveltekit/shared';
				export let data;
				addRuntimeToContext(getRuntimeFromData(data));
				let { i, languageTag } = getRuntimeFromContext();
				$: if (browser) {
				    addRuntimeToContext(getRuntimeFromData(data));
				    ({ i, languageTag } = getRuntimeFromContext());
				}
				</script>{#if languageTag}{#key languageTag}

				{/key}{/if}<svelte:head>{#key languageTag}
					<title>{i('title')}</title>
				{/key}{/if}<</svelte:head>"
			`)
		})

		test("should remove @inlang/sdk-js imports that are used reactively", () => {
			const code = dedent`
				<script>
					import { languageTag } from '@inlang/sdk-js'
				</script>

				{languageTag}
			`
			const config = initTransformConfig()
			const transformed = transformLayoutSvelte("", config, code, true)
			expect(transformed).toMatchInlineSnapshot(`
				"<script>
					import { browser } from '$app/environment';
				import { addRuntimeToContext, getRuntimeFromContext } from '@inlang/sdk-js/adapter-sveltekit/client/reactive-workaround';
				import { getRuntimeFromData } from '@inlang/sdk-js/adapter-sveltekit/shared';
				import { addRuntimeToGlobalThis } from '@inlang/sdk-js/adapter-sveltekit/client/shared';
				export let data;
				addRuntimeToGlobalThis(getRuntimeFromData(data));
				addRuntimeToContext(getRuntimeFromData(data));
				let { i, languageTag } = getRuntimeFromContext();
				$: if (browser) {
				    addRuntimeToGlobalThis(getRuntimeFromData(data));
				    addRuntimeToContext(getRuntimeFromData(data));
<<<<<<< HEAD
				    ({ i, languageTag } = getRuntimeFromContext());
=======
				    ({ i, language } = getRuntimeFromContext());
				    document.body.parentElement?.setAttribute('lang', language);
>>>>>>> b0b86cf2
				}
				</script>{#key languageTag}

				{languageTag}{/key}"
			`)
		})

		test("should insert data export right after first import statements", () => {
			const code = dedent`
				<script>
					import { i } from "@inlang/sdk-js"
					console.info(i("welcome"))
				</script>

				<slot />
			`
			const config = initTransformConfig()
			const transformed = transformLayoutSvelte("", config, code, true)
			expect(transformed).toMatchInlineSnapshot(`
				"<script>
					import { browser } from '$app/environment';
				import { addRuntimeToContext, getRuntimeFromContext } from '@inlang/sdk-js/adapter-sveltekit/client/reactive-workaround';
				import { getRuntimeFromData } from '@inlang/sdk-js/adapter-sveltekit/shared';
				import { addRuntimeToGlobalThis } from '@inlang/sdk-js/adapter-sveltekit/client/shared';
				export let data;
				addRuntimeToGlobalThis(getRuntimeFromData(data));
				addRuntimeToContext(getRuntimeFromData(data));
				let { i, languageTag } = getRuntimeFromContext();
				$: if (browser) {
				    addRuntimeToGlobalThis(getRuntimeFromData(data));
				    addRuntimeToContext(getRuntimeFromData(data));
<<<<<<< HEAD
				    ({ i, languageTag } = getRuntimeFromContext());
=======
				    ({ i, language } = getRuntimeFromContext());
				    document.body.parentElement?.setAttribute('lang', language);
>>>>>>> b0b86cf2
				}
				console.info(i(\\"welcome\\"));
				</script>{#key languageTag}

				<slot />{/key}"
			`)
		})

		test("should insert code snippets right after data export", () => {
			const code = dedent`
				<script>
					import { i } from "@inlang/sdk-js"
					console.info(123)

					export let data

					console.info(i("welcome"))
				</script>

				<slot />
			`
			const config = initTransformConfig()
			const transformed = transformLayoutSvelte("", config, code, true)
			expect(transformed).toMatchInlineSnapshot(`
				"<script>
					import { browser } from '$app/environment';
				import { addRuntimeToContext, getRuntimeFromContext } from '@inlang/sdk-js/adapter-sveltekit/client/reactive-workaround';
				import { getRuntimeFromData } from '@inlang/sdk-js/adapter-sveltekit/shared';
				import { addRuntimeToGlobalThis } from '@inlang/sdk-js/adapter-sveltekit/client/shared';
				console.info(123);
				export let data;
				addRuntimeToGlobalThis(getRuntimeFromData(data));
				addRuntimeToContext(getRuntimeFromData(data));
				let { i, languageTag } = getRuntimeFromContext();
				$: if (browser) {
				    addRuntimeToGlobalThis(getRuntimeFromData(data));
				    addRuntimeToContext(getRuntimeFromData(data));
<<<<<<< HEAD
				    ({ i, languageTag } = getRuntimeFromContext());
=======
				    ({ i, language } = getRuntimeFromContext());
				    document.body.parentElement?.setAttribute('lang', language);
>>>>>>> b0b86cf2
				}
				console.info(i(\\"welcome\\"));
				</script>{#key languageTag}

				<slot />{/key}"
			`)
		})

		test("languageInUrl", () => {
			const code = ""
			const config = initTransformConfig({ languageInUrl: true })
			const transformed = transformLayoutSvelte("", config, code, true)
			expect(transformed).toMatchInlineSnapshot(`
				"<script>
				import { browser } from '$app/environment';
				import { addRuntimeToContext, getRuntimeFromContext } from '@inlang/sdk-js/adapter-sveltekit/client/not-reactive';
				import { getRuntimeFromData } from '@inlang/sdk-js/adapter-sveltekit/shared';
				import { addRuntimeToGlobalThis } from '@inlang/sdk-js/adapter-sveltekit/client/shared';
				export let data;
				addRuntimeToGlobalThis(getRuntimeFromData(data));
				addRuntimeToContext(getRuntimeFromData(data));
				let { i, languageTag } = getRuntimeFromContext();
				$: if (browser) {
				    addRuntimeToGlobalThis(getRuntimeFromData(data));
				    addRuntimeToContext(getRuntimeFromData(data));
<<<<<<< HEAD
				    ({ i, languageTag } = getRuntimeFromContext());
=======
				    ({ i, language } = getRuntimeFromContext());
				    document.body.parentElement?.setAttribute('lang', language);
>>>>>>> b0b86cf2
				}
				</script>
				{#key languageTag}<slot />{/key}"
			`)
		})
	})

	describe("non-root", () => {
		test("should not do anything", () => {
			const code = ""
			const config = initTransformConfig()
			const transformed = transformLayoutSvelte("", config, code, false)
			expect(transformed).toEqual(code)
		})
	})

	describe("should not do anything if '@inlang/sdk-js/no-transforms' import is detected", () => {
		test("in context script tag", () => {
			const code = dedent`
				<script context>
					import '@inlang/sdk-js/no-transforms';
				</script>`
			const config = initTransformConfig()
			const transformed = transformLayoutSvelte("", config, code, true)
			expect(transformed).toEqual(code)
		})

		test("in script tag", () => {
			const code = dedent`
				<script>
					import '@inlang/sdk-js/no-transforms';
				</script>`
			const config = initTransformConfig()
			const transformed = transformLayoutSvelte("", config, code, true)
			expect(transformed).toEqual(code)
		})
	})
})

describe.skip("transformLayoutSvelte", () => {
	describe("basics", () => {
		describe("root=true", () => {
			describe("transform @inlang/sdk-js", () => {
				it("resolves imports correctly", async () => {
					const transformed = transformLayoutSvelte(
						"",
						initTransformConfig(),
						dedent`
							<script>
								import { languageTags, i } from "@inlang/sdk-js"

								console.info(languageTags)
							</script>

							{i('hello')}
						`,
						true,
					)
					expect(transformed).toMatchInlineSnapshot(`
						"<script>import { browser } from \\"$app/environment\\";
						import { getRuntimeFromContext, addRuntimeToContext } from \\"@inlang/sdk-js/adapter-sveltekit/client/reactive\\";
						import { getRuntimeFromData } from \\"@inlang/sdk-js/adapter-sveltekit/shared\\";
						export let data;
						let languageTag, i, languageTags;
						addRuntimeToContext(getRuntimeFromData(data));

						({
						    languageTag,
						    i,
						    languageTags
						} = getRuntimeFromContext());

						$:
						if (browser && $languageTag) {
						    document.body.parentElement?.setAttribute(\\"lang\\", $languageTag);
						    localStorage.setItem(\\"languageTag\\", $languageTag);
						}

						console.info(languageTags)</script>

						{#if $languageTag}{$i('hello')}{/if}"
					`)
				})

				it("resolves imports correctly (not-reactive)", async () => {
					const transformed = transformLayoutSvelte(
						"",
						initTransformConfig({
							languageInUrl: true,
						}),
						dedent`
							<script>
								import { languageTags, i } from "@inlang/sdk-js"

								console.info(languageTags)
							</script>

							{i('hello')}
						`,
						true,
					)
					expect(transformed).toMatchInlineSnapshot(`
						"<script>import { browser } from \\"$app/environment\\";
						import { getRuntimeFromContext, addRuntimeToContext } from \\"@inlang/sdk-js/adapter-sveltekit/client/not-reactive\\";
						import { getRuntimeFromData } from \\"@inlang/sdk-js/adapter-sveltekit/shared\\";
						export let data;
						let languageTag, i, languageTags;
						addRuntimeToContext(getRuntimeFromData(data));

						({
						    languageTag,
						    i,
						    languageTags
						} = getRuntimeFromContext());

						$:
						if (browser) {
						    addRuntimeToContext(getRuntimeFromData(data));

						    ({
						        languageTag,
						        i: i
						    } = getRuntimeFromContext());
						}

						console.info(languageTags)</script>

						{#key languageTag}{i('hello')}{/key}"
					`)
				})
			})
		})

		// ------------------------------------------------------------------------------------------

		describe("root=false", () => {
			it("is a proxy for transformSvelte", async () => {
<<<<<<< HEAD
				const config = initTransformConfig()
				const input = dedent`
					<script>
						import { languageTag } from '@inlang/sdk-js'
						export let data
					</script>

					<h1>Hello {data.name}!</h1>

					{languageTag.toUpperCase()}
				`
				const transformed = transformLayoutSvelte("", config, input, false)
=======
				// const config = initTransformConfig()
				// const input = dedent`
				// 	<script>
				// 		import { language } from '@inlang/sdk-js'
				// 		export let data
				// 	</script>
				// 	<h1>Hello {data.name}!</h1>
				// 	{language.toUpperCase()}
				// `
				// const transformed = transformLayoutSvelte("", config, input, false)
>>>>>>> b0b86cf2
				// expect(transformed).toMatch(transformSvelte(config, input))
			})
		})
	})
})<|MERGE_RESOLUTION|>--- conflicted
+++ resolved
@@ -31,12 +31,8 @@
 				$: if (browser) {
 				    addRuntimeToGlobalThis(getRuntimeFromData(data));
 				    addRuntimeToContext(getRuntimeFromData(data));
-<<<<<<< HEAD
-				    ({ i, languageTag } = getRuntimeFromContext());
-=======
-				    ({ i, language } = getRuntimeFromContext());
-				    document.body.parentElement?.setAttribute('lang', language);
->>>>>>> b0b86cf2
+				    ({ i, languageTag } = getRuntimeFromContext());
+				    document.body.parentElement?.setAttribute('lang', language);
 				}
 				</script>
 				{#key languageTag}<slot />{/key}"
@@ -70,12 +66,8 @@
 				$: if (browser) {
 				    addRuntimeToGlobalThis(getRuntimeFromData(data));
 				    addRuntimeToContext(getRuntimeFromData(data));
-<<<<<<< HEAD
-				    ({ i, languageTag } = getRuntimeFromContext());
-=======
-				    ({ i, language } = getRuntimeFromContext());
-				    document.body.parentElement?.setAttribute('lang', language);
->>>>>>> b0b86cf2
+				    ({ i, languageTag } = getRuntimeFromContext());
+				    document.body.parentElement?.setAttribute('lang', language);
 				}
 				console.info(data);
 				</script>{#key languageTag}
@@ -119,12 +111,8 @@
 				$: if (browser) {
 				    addRuntimeToGlobalThis(getRuntimeFromData(data));
 				    addRuntimeToContext(getRuntimeFromData(data));
-<<<<<<< HEAD
-				    ({ i, languageTag } = getRuntimeFromContext());
-=======
-				    ({ i, language } = getRuntimeFromContext());
-				    document.body.parentElement?.setAttribute('lang', language);
->>>>>>> b0b86cf2
+				    ({ i, languageTag } = getRuntimeFromContext());
+				    document.body.parentElement?.setAttribute('lang', language);
 				}
 				</script>
 				<svelte:window on:load={onLoad} />{#key languageTag}
@@ -200,12 +188,8 @@
 				$: if (browser) {
 				    addRuntimeToGlobalThis(getRuntimeFromData(data));
 				    addRuntimeToContext(getRuntimeFromData(data));
-<<<<<<< HEAD
-				    ({ i, languageTag } = getRuntimeFromContext());
-=======
-				    ({ i, language } = getRuntimeFromContext());
-				    document.body.parentElement?.setAttribute('lang', language);
->>>>>>> b0b86cf2
+				    ({ i, languageTag } = getRuntimeFromContext());
+				    document.body.parentElement?.setAttribute('lang', language);
 				}
 				</script>{#key languageTag}
 
@@ -237,12 +221,8 @@
 				$: if (browser) {
 				    addRuntimeToGlobalThis(getRuntimeFromData(data));
 				    addRuntimeToContext(getRuntimeFromData(data));
-<<<<<<< HEAD
-				    ({ i, languageTag } = getRuntimeFromContext());
-=======
-				    ({ i, language } = getRuntimeFromContext());
-				    document.body.parentElement?.setAttribute('lang', language);
->>>>>>> b0b86cf2
+				    ({ i, languageTag } = getRuntimeFromContext());
+				    document.body.parentElement?.setAttribute('lang', language);
 				}
 				console.info(i(\\"welcome\\"));
 				</script>{#key languageTag}
@@ -280,12 +260,8 @@
 				$: if (browser) {
 				    addRuntimeToGlobalThis(getRuntimeFromData(data));
 				    addRuntimeToContext(getRuntimeFromData(data));
-<<<<<<< HEAD
-				    ({ i, languageTag } = getRuntimeFromContext());
-=======
-				    ({ i, language } = getRuntimeFromContext());
-				    document.body.parentElement?.setAttribute('lang', language);
->>>>>>> b0b86cf2
+				    ({ i, languageTag } = getRuntimeFromContext());
+				    document.body.parentElement?.setAttribute('lang', language);
 				}
 				console.info(i(\\"welcome\\"));
 				</script>{#key languageTag}
@@ -311,12 +287,8 @@
 				$: if (browser) {
 				    addRuntimeToGlobalThis(getRuntimeFromData(data));
 				    addRuntimeToContext(getRuntimeFromData(data));
-<<<<<<< HEAD
-				    ({ i, languageTag } = getRuntimeFromContext());
-=======
-				    ({ i, language } = getRuntimeFromContext());
-				    document.body.parentElement?.setAttribute('lang', language);
->>>>>>> b0b86cf2
+				    ({ i, languageTag } = getRuntimeFromContext());
+				    document.body.parentElement?.setAttribute('lang', language);
 				}
 				</script>
 				{#key languageTag}<slot />{/key}"
@@ -454,31 +426,16 @@
 
 		describe("root=false", () => {
 			it("is a proxy for transformSvelte", async () => {
-<<<<<<< HEAD
-				const config = initTransformConfig()
-				const input = dedent`
-					<script>
-						import { languageTag } from '@inlang/sdk-js'
-						export let data
-					</script>
-
-					<h1>Hello {data.name}!</h1>
-
-					{languageTag.toUpperCase()}
-				`
-				const transformed = transformLayoutSvelte("", config, input, false)
-=======
 				// const config = initTransformConfig()
 				// const input = dedent`
 				// 	<script>
-				// 		import { language } from '@inlang/sdk-js'
+				// 		import { languageTag } from '@inlang/sdk-js'
 				// 		export let data
 				// 	</script>
 				// 	<h1>Hello {data.name}!</h1>
-				// 	{language.toUpperCase()}
+				// 	{languageTag.toUpperCase()}
 				// `
 				// const transformed = transformLayoutSvelte("", config, input, false)
->>>>>>> b0b86cf2
 				// expect(transformed).toMatch(transformSvelte(config, input))
 			})
 		})
