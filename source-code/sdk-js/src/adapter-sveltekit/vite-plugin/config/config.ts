--- conflicted
+++ resolved
@@ -58,11 +58,7 @@
 	// eslint-disable-next-line no-async-promise-executor
 	return (transformConfig = new Promise<TransformConfig>(async (resolve, reject) => {
 		const { data: inlang, error: createInlangError } = await tryCatch(async () =>
-<<<<<<< HEAD
-			createInlang({ nodeishFs: await getNodeishFs(), configPath: PATH_TO_INLANG_CONFIG }),
-=======
 			openInlangProject({ nodeishFs: await getNodeishFs(), configPath: PATH_TO_INLANG_CONFIG }),
->>>>>>> 4dc73caa
 		)
 		if (createInlangError) {
 			if (createInlangError instanceof ConfigPathNotFoundError) {
